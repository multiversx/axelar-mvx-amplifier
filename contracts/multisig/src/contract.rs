--- conflicted
+++ resolved
@@ -432,17 +432,13 @@
         let sender = "someone else";
 
         for worker_set_id in [ecdsa_subkey, ed25519_subkey] {
-<<<<<<< HEAD
-            let res = do_start_signing_session(deps.as_mut(), sender, &worker_set_id);
-            let err_string = res.unwrap_err().to_string();
-=======
             let res = do_start_signing_session(
                 deps.as_mut(),
                 sender,
                 &worker_set_id,
                 "mock-chain".parse().unwrap(),
             );
->>>>>>> 6e646b5e
+            let err_string = res.unwrap_err().to_string();
 
             assert!(err_string.starts_with(
                 &axelar_wasm_std::ContractError::from(ContractError::Unauthorized).to_string()
@@ -986,17 +982,13 @@
         // unauthorize
         do_unauthorize_caller(deps.as_mut(), Addr::unchecked(PROVER)).unwrap();
         for worker_set_id in [ecdsa_subkey, ed25519_subkey] {
-<<<<<<< HEAD
-            let res = do_start_signing_session(deps.as_mut(), PROVER, &worker_set_id);
-            let err_string = res.unwrap_err().to_string();
-=======
             let res = do_start_signing_session(
                 deps.as_mut(),
                 PROVER,
                 &worker_set_id,
                 "mock-chain".parse().unwrap(),
             );
->>>>>>> 6e646b5e
+            let err_string = res.unwrap_err().to_string();
 
             assert!(err_string.starts_with(
                 &axelar_wasm_std::ContractError::from(ContractError::Unauthorized).to_string()
