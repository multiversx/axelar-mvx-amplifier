use cosmwasm_schema::cw_serde;
use cosmwasm_std::{Addr, Order, StdResult, Storage};
use cw_storage_plus::{Index, IndexList, IndexedMap, Item, Map, MultiIndex};

use axelar_wasm_std::{
    counter,
    hash::Hash,
    msg_id::MessageIdFormat,
    nonempty,
    voting::{PollId, Vote, WeightedPoll},
    MajorityThreshold,
};
use multisig::verifier_set::VerifierSet;
use router_api::{ChainName, Message};

use crate::error::ContractError;

#[cw_serde]
pub struct Config {
    pub governance: Addr,
    pub service_registry_contract: Addr,
    pub service_name: nonempty::String,
    pub source_gateway_address: nonempty::String,
    pub voting_threshold: MajorityThreshold,
    pub block_expiry: u64, // number of blocks after which a poll expires
    pub confirmation_height: u64,
    pub source_chain: ChainName,
    pub rewards_contract: Addr,
    pub msg_id_format: MessageIdFormat,
}

#[cw_serde]
pub enum Poll {
    Messages(WeightedPoll),
    ConfirmVerifierSet(WeightedPoll),
}

impl Poll {
    pub fn try_map<F, E>(self, func: F) -> Result<Self, E>
    where
        F: FnOnce(WeightedPoll) -> Result<WeightedPoll, E>,
        E: From<ContractError>,
    {
        match self {
            Poll::Messages(poll) => Ok(Poll::Messages(func(poll)?)),
            Poll::ConfirmVerifierSet(poll) => Ok(Poll::ConfirmVerifierSet(func(poll)?)),
        }
    }
}

#[cw_serde]
pub struct PollContent<T> {
    pub content: T, // content is stored for migration purposes in case the hash changes
    pub poll_id: PollId,
    pub index_in_poll: u32,
}

impl PollContent<Message> {
    pub fn new(message: Message, poll_id: PollId, index_in_poll: usize) -> Self {
        Self {
            content: message,
            poll_id,
            index_in_poll: index_in_poll.try_into().unwrap(),
        }
    }
}

impl PollContent<VerifierSet> {
    pub fn new(verifier_set: VerifierSet, poll_id: PollId) -> Self {
        Self {
            content: verifier_set,
            poll_id,
            index_in_poll: 0,
        }
    }
}

pub const POLL_ID: counter::Counter<PollId> = counter::Counter::new("poll_id");

pub const POLLS: Map<PollId, Poll> = Map::new("polls");

<<<<<<< HEAD
=======
type VerifierAddr = String;
pub const VOTES: Map<(PollId, VerifierAddr), Vec<Vote>> = Map::new("votes");

>>>>>>> 499251bb
pub const CONFIG: Item<Config> = Item::new("config");

/// A multi-index that indexes a message by (PollID, index in poll) pair. The primary key of the underlying
/// map is the hash of the message (typed as Hash). This allows looking up a Message by it's hash,
/// or by a (PollID, index in poll) pair. The PollID is stored as a String
pub struct PollMessagesIndex<'a>(MultiIndex<'a, (String, u32), PollContent<Message>, &'a Hash>);

impl<'a> PollMessagesIndex<'a> {
    fn new(
        idx_fn: fn(&[u8], &PollContent<Message>) -> (String, u32),
        pk_namespace: &'a str,
        idx_namespace: &'a str,
    ) -> Self {
        PollMessagesIndex(MultiIndex::new(idx_fn, pk_namespace, idx_namespace))
    }

    pub fn load_message(
        &self,
        storage: &dyn Storage,
        poll_id: PollId,
        index_in_poll: u32,
    ) -> StdResult<Option<Message>> {
        match self
            .0
            .prefix((poll_id.to_string(), index_in_poll))
            .range(storage, None, None, Order::Ascending)
            .collect::<Result<Vec<([u8; 32], PollContent<Message>)>, _>>()?
            .as_slice()
        {
            [] => Ok(None),
            [(_, content)] => Ok(Some(content.content.to_owned())),
            _ => panic!("More than one message for poll_id and index_in_poll"),
        }
    }
}

const POLL_MESSAGES_PKEY_NAMESPACE: &str = "poll_messages";
const POLL_MESSAGES_IDX_NAMESPACE: &str = "poll_messages_idx";

pub fn poll_messages<'a>() -> IndexedMap<'a, &'a Hash, PollContent<Message>, PollMessagesIndex<'a>>
{
    IndexedMap::new(
        POLL_MESSAGES_PKEY_NAMESPACE,
        PollMessagesIndex::new(
            |_pk: &[u8], d: &PollContent<Message>| (d.poll_id.to_string(), d.index_in_poll),
            POLL_MESSAGES_PKEY_NAMESPACE,
            POLL_MESSAGES_IDX_NAMESPACE,
        ),
    )
}

impl<'a> IndexList<PollContent<Message>> for PollMessagesIndex<'a> {
    fn get_indexes(&'_ self) -> Box<dyn Iterator<Item = &'_ dyn Index<PollContent<Message>>> + '_> {
        let v: Vec<&dyn Index<PollContent<Message>>> = vec![&self.0];
        Box::new(v.into_iter())
    }
}

/// A multi-index that indexes a verifier set by PollID. The primary key of the underlying
/// map is the hash of the verifier set (typed as Hash). This allows looking up a VerifierSet by it's hash,
/// or by a PollID. PollIDs are stored as String.
pub struct PollVerifierSetsIndex<'a>(MultiIndex<'a, String, PollContent<VerifierSet>, &'a Hash>);

impl<'a> PollVerifierSetsIndex<'a> {
    fn new(
        idx_fn: fn(&[u8], &PollContent<VerifierSet>) -> String,
        pk_namespace: &'a str,
        idx_namespace: &'a str,
    ) -> Self {
        PollVerifierSetsIndex(MultiIndex::new(idx_fn, pk_namespace, idx_namespace))
    }

    pub fn load_verifier_set(
        &self,
        storage: &dyn Storage,
        poll_id: PollId,
    ) -> StdResult<Option<VerifierSet>> {
        match self
            .0
            .prefix(poll_id.to_string())
            .range(storage, None, None, Order::Ascending)
            .collect::<Result<Vec<([u8; 32], PollContent<VerifierSet>)>, _>>()?
            .as_slice()
        {
            [] => Ok(None),
            [(_, content)] => Ok(Some(content.content.to_owned())),
            _ => panic!("More than one verifier_set for poll_id"),
        }
    }
}

const POLL_VERIFIER_SETS_PKEY_NAMESPACE: &str = "poll_verifier_sets";
const POLL_VERIFIER_SETS_IDX_NAMESPACE: &str = "poll_verifier_sets_idx";

pub fn poll_verifier_sets<'a>(
) -> IndexedMap<'a, &'a Hash, PollContent<VerifierSet>, PollVerifierSetsIndex<'a>> {
    IndexedMap::new(
        POLL_VERIFIER_SETS_PKEY_NAMESPACE,
        PollVerifierSetsIndex::new(
            |_pk: &[u8], d: &PollContent<VerifierSet>| d.poll_id.to_string(),
            POLL_VERIFIER_SETS_PKEY_NAMESPACE,
            POLL_VERIFIER_SETS_IDX_NAMESPACE,
        ),
    )
}

impl<'a> IndexList<PollContent<VerifierSet>> for PollVerifierSetsIndex<'a> {
    fn get_indexes(
        &'_ self,
    ) -> Box<dyn Iterator<Item = &'_ dyn Index<PollContent<VerifierSet>>> + '_> {
        let v: Vec<&dyn Index<PollContent<VerifierSet>>> = vec![&self.0];
        Box::new(v.into_iter())
    }
}<|MERGE_RESOLUTION|>--- conflicted
+++ resolved
@@ -79,12 +79,9 @@
 
 pub const POLLS: Map<PollId, Poll> = Map::new("polls");
 
-<<<<<<< HEAD
-=======
 type VerifierAddr = String;
 pub const VOTES: Map<(PollId, VerifierAddr), Vec<Vote>> = Map::new("votes");
 
->>>>>>> 499251bb
 pub const CONFIG: Item<Config> = Item::new("config");
 
 /// A multi-index that indexes a message by (PollID, index in poll) pair. The primary key of the underlying
