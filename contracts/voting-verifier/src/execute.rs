--- conflicted
+++ resolved
@@ -15,11 +15,7 @@
 use router_api::{ChainName, Message};
 use service_registry::{msg::QueryMsg, state::WeightedVerifier};
 
-<<<<<<< HEAD
-use crate::state::{self, Poll, PollContent};
-=======
 use crate::state::{self, Poll, PollContent, VOTES};
->>>>>>> 499251bb
 use crate::state::{CONFIG, POLLS, POLL_ID};
 use crate::{error::ContractError, query::message_status};
 use crate::{events::QuorumReached, query::verifier_set_status, state::poll_verifier_sets};
@@ -29,11 +25,8 @@
     },
     state::poll_messages,
 };
-<<<<<<< HEAD
-=======
 
 use itertools::Itertools;
->>>>>>> 499251bb
 
 // TODO: this type of function exists in many contracts. Would be better to implement this
 // in one place, and then just include it
@@ -178,41 +171,23 @@
 
 fn get_poll_results(poll: &Poll) -> PollResults {
     match poll {
-<<<<<<< HEAD
-        Poll::Messages(weighted_poll) => weighted_poll.state().results,
-        Poll::ConfirmVerifierSet(weighted_poll) => weighted_poll.state().results,
-=======
         Poll::Messages(weighted_poll) => weighted_poll.results(),
         Poll::ConfirmVerifierSet(weighted_poll) => weighted_poll.results(),
->>>>>>> 499251bb
     }
 }
 
 fn make_quorum_event(
-<<<<<<< HEAD
-    vote: &Vote,
-=======
     vote: Option<Vote>,
->>>>>>> 499251bb
     index_in_poll: u32,
     poll_id: &PollId,
     poll: &Poll,
     deps: &DepsMut,
-<<<<<<< HEAD
-) -> Result<Event, ContractError> {
-    let status = match vote {
-        Vote::SucceededOnChain => VerificationStatus::SucceededOnSourceChain,
-        Vote::FailedOnChain => VerificationStatus::FailedOnSourceChain,
-        Vote::NotFound => VerificationStatus::NotFoundOnSourceChain,
-    };
-=======
 ) -> Result<Option<Event>, ContractError> {
     let status = vote.map(|vote| match vote {
         Vote::SucceededOnChain => VerificationStatus::SucceededOnSourceChain,
         Vote::FailedOnChain => VerificationStatus::FailedOnSourceChain,
         Vote::NotFound => VerificationStatus::NotFoundOnSourceChain,
     });
->>>>>>> 499251bb
 
     match poll {
         Poll::Messages(_) => {
@@ -220,13 +195,6 @@
                 .idx
                 .load_message(deps.storage, *poll_id, index_in_poll)?
                 .expect("message not found in poll");
-<<<<<<< HEAD
-            Ok(QuorumReached {
-                content: msg,
-                status,
-            }
-            .into())
-=======
 
             Ok(status.map(|status| {
                 QuorumReached {
@@ -235,23 +203,12 @@
                 }
                 .into()
             }))
->>>>>>> 499251bb
         }
         Poll::ConfirmVerifierSet(_) => {
             let verifier_set = poll_verifier_sets()
                 .idx
                 .load_verifier_set(deps.storage, *poll_id)?
                 .expect("verifier set not found in poll");
-<<<<<<< HEAD
-            Ok(QuorumReached {
-                content: verifier_set,
-                status,
-            }
-            .into())
-        }
-    }
-}
-=======
 
             Ok(status.map(|status| {
                 QuorumReached {
@@ -264,7 +221,6 @@
     }
 }
 
->>>>>>> 499251bb
 pub fn vote(
     deps: DepsMut,
     env: Env,
@@ -275,19 +231,11 @@
     let poll = POLLS
         .may_load(deps.storage, poll_id)?
         .ok_or(ContractError::PollNotFound)?;
-<<<<<<< HEAD
-
-    let results_before_voting = get_poll_results(&poll);
-
-    let poll = poll.try_map(|poll| {
-        poll.cast_vote(env.block.height, &info.sender, votes)
-=======
 
     let results_before_voting = get_poll_results(&poll);
 
     let poll = poll.try_map(|poll| {
         poll.cast_vote(env.block.height, &info.sender, votes.clone())
->>>>>>> 499251bb
             .map_err(ContractError::from)
     })?;
     POLLS.save(deps.storage, poll_id, &poll)?;
@@ -300,15 +248,6 @@
         .0
         .into_iter()
         .enumerate()
-<<<<<<< HEAD
-        .filter_map(|(idx, vote)| vote.map(|vote| (idx, vote)))
-        .map(|(index_in_poll, vote)| {
-            let idx = u32::try_from(index_in_poll)
-                .expect("the amount of votes should never overflow u32");
-            make_quorum_event(&vote, idx, &poll_id, &poll, &deps)
-        })
-        .collect::<Result<Vec<Event>, _>>()?;
-=======
         .map(|(index_in_poll, vote)| {
             let idx = u32::try_from(index_in_poll)
                 .expect("the amount of votes should never overflow u32");
@@ -317,7 +256,6 @@
         .collect::<Result<Vec<Option<Event>>, _>>()?;
 
     VOTES.save(deps.storage, (poll_id, info.sender.to_string()), &votes)?;
->>>>>>> 499251bb
 
     Ok(Response::new()
         .add_event(
@@ -327,11 +265,7 @@
             }
             .into(),
         )
-<<<<<<< HEAD
-        .add_events(quorum_events))
-=======
         .add_events(quorum_events.into_iter().flatten()))
->>>>>>> 499251bb
 }
 
 pub fn end_poll(deps: DepsMut, env: Env, poll_id: PollId) -> Result<Response, ContractError> {
