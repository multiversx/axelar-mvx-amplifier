<<<<<<< HEAD
use crate::msg::{ExecuteMsg, InstantiateMsg, QueryMsg};
use crate::state::{Config, CONFIG};
#[cfg(not(feature = "library"))]
use cosmwasm_std::entry_point;
use cosmwasm_std::{to_json_binary, Binary, Deps, DepsMut, Empty, Env, MessageInfo, Response};
=======
mod execute;
mod query;
>>>>>>> 499251bb

mod migrations;
use crate::contract::migrations::v0_2_0;
use crate::error::ContractError;
use crate::msg::{ExecuteMsg, InstantiateMsg, QueryMsg};
use axelar_wasm_std::permission_control;
#[cfg(not(feature = "library"))]
use cosmwasm_std::entry_point;
use cosmwasm_std::{to_json_binary, Binary, Deps, DepsMut, Empty, Env, MessageInfo, Response};

pub const CONTRACT_NAME: &str = env!("CARGO_PKG_NAME");
pub const CONTRACT_VERSION: &str = env!("CARGO_PKG_VERSION");

#[cfg_attr(not(feature = "library"), entry_point)]
pub fn migrate(
    deps: DepsMut,
    _env: Env,
    _msg: Empty,
) -> Result<Response, axelar_wasm_std::ContractError> {
    v0_2_0::migrate(deps.storage)?;

    // this needs to be the last thing to do during migration,
    // because previous migration steps should check the old version
    cw2::set_contract_version(deps.storage, CONTRACT_NAME, CONTRACT_VERSION)?;

    Ok(Response::default())
}

#[cfg_attr(not(feature = "library"), entry_point)]
pub fn instantiate(
    deps: DepsMut,
    _env: Env,
    _info: MessageInfo,
    msg: InstantiateMsg,
) -> Result<Response, axelar_wasm_std::ContractError> {
    cw2::set_contract_version(deps.storage, CONTRACT_NAME, CONTRACT_VERSION)?;

    let governance = deps.api.addr_validate(&msg.governance_address)?;
    permission_control::set_governance(deps.storage, &governance)?;

    Ok(Response::default())
}

#[cfg_attr(not(feature = "library"), entry_point)]
pub fn execute(
    deps: DepsMut,
    _env: Env,
    info: MessageInfo,
    msg: ExecuteMsg,
) -> Result<Response, axelar_wasm_std::ContractError> {
    match msg.ensure_permissions(deps.storage, &info.sender)? {
        ExecuteMsg::RegisterProverContract {
            chain_name,
            new_prover_addr,
<<<<<<< HEAD
        } => {
            execute::check_governance(&deps, info)?;
            execute::register_prover(deps, chain_name, new_prover_addr)
        }
=======
        } => execute::register_prover(deps, chain_name, new_prover_addr),
>>>>>>> 499251bb
        ExecuteMsg::SetActiveVerifiers { verifiers } => {
            execute::set_active_verifier_set(deps, info, verifiers)
        }
    }
    .map_err(axelar_wasm_std::ContractError::from)
}

#[cfg_attr(not(feature = "library"), entry_point)]
#[allow(dead_code)]
pub fn query(deps: Deps, _env: Env, msg: QueryMsg) -> Result<Binary, ContractError> {
    match msg {
        QueryMsg::ReadyToUnbond { worker_address } => to_json_binary(
            &query::check_verifier_ready_to_unbond(deps, worker_address)?,
        )
        .map_err(|err| err.into()),
    }
}

#[cfg(test)]
mod tests {

    use super::*;
    use crate::error::ContractError;
<<<<<<< HEAD
=======
    use crate::state::PROVER_PER_CHAIN;
    use axelar_wasm_std::permission_control::Permission;
>>>>>>> 499251bb
    use cosmwasm_std::testing::{
        mock_dependencies, mock_env, mock_info, MockApi, MockQuerier, MockStorage,
    };
    use cosmwasm_std::{Addr, Empty, OwnedDeps};
    use router_api::ChainName;
<<<<<<< HEAD

    use super::*;
=======
>>>>>>> 499251bb

    struct TestSetup {
        deps: OwnedDeps<MockStorage, MockApi, MockQuerier, Empty>,
        env: Env,
        prover: Addr,
        chain_name: ChainName,
    }

    fn setup(governance: &str) -> TestSetup {
        let mut deps = mock_dependencies();
        let info = mock_info("instantiator", &[]);
        let env = mock_env();

        let instantiate_msg = InstantiateMsg {
            governance_address: governance.to_string(),
        };

        let res = instantiate(deps.as_mut(), env.clone(), info.clone(), instantiate_msg);
        assert!(res.is_ok());

        let eth_prover = Addr::unchecked("eth_prover");
        let eth: ChainName = "Ethereum".to_string().try_into().unwrap();

        TestSetup {
            deps,
            env,
            prover: eth_prover,
            chain_name: eth,
        }
    }

    #[test]
    #[allow(clippy::arithmetic_side_effects)]
    fn test_instantiation() {
        let governance = "governance_for_coordinator";
        let mut test_setup = setup(governance);

        assert!(execute(
            test_setup.deps.as_mut(),
            test_setup.env.clone(),
            mock_info("not_governance", &[]),
            ExecuteMsg::RegisterProverContract {
                chain_name: test_setup.chain_name.clone(),
                new_prover_addr: test_setup.prover.clone(),
            }
        )
        .is_err());

        assert!(execute(
            test_setup.deps.as_mut(),
            test_setup.env,
            mock_info(governance, &[]),
            ExecuteMsg::RegisterProverContract {
                chain_name: test_setup.chain_name.clone(),
                new_prover_addr: test_setup.prover.clone(),
            }
        )
        .is_ok());
    }

    #[test]
    fn add_prover_from_governance_succeeds() {
        let governance = "governance_for_coordinator";
        let mut test_setup = setup(governance);

        let _res = execute(
            test_setup.deps.as_mut(),
            test_setup.env,
            mock_info(governance, &[]),
            ExecuteMsg::RegisterProverContract {
                chain_name: test_setup.chain_name.clone(),
                new_prover_addr: test_setup.prover.clone(),
            },
        )
        .unwrap();

        let chain_provers =
<<<<<<< HEAD
            query::prover(test_setup.deps.as_ref(), test_setup.chain_name.clone()).unwrap();
=======
            prover(test_setup.deps.as_ref(), test_setup.chain_name.clone()).unwrap();
>>>>>>> 499251bb
        assert_eq!(chain_provers, test_setup.prover);
    }

    #[test]
    fn add_prover_from_random_address_fails() {
        let governance = "governance_for_coordinator";
        let mut test_setup = setup(governance);

        let res = execute(
            test_setup.deps.as_mut(),
            test_setup.env,
            mock_info("random_address", &[]),
            ExecuteMsg::RegisterProverContract {
                chain_name: test_setup.chain_name.clone(),
                new_prover_addr: test_setup.prover.clone(),
            },
        );
        assert_eq!(
            res.unwrap_err().to_string(),
<<<<<<< HEAD
            axelar_wasm_std::ContractError::from(ContractError::Unauthorized).to_string()
        );
    }
=======
            axelar_wasm_std::ContractError::from(permission_control::Error::PermissionDenied {
                expected: Permission::Governance.into(),
                actual: Permission::NoPrivilege.into()
            })
            .to_string()
        );
    }

    fn prover(deps: Deps, chain_name: ChainName) -> Result<Addr, ContractError> {
        PROVER_PER_CHAIN
            .may_load(deps.storage, chain_name.clone())?
            .ok_or(ContractError::NoProversRegisteredForChain(chain_name))
    }
>>>>>>> 499251bb
}<|MERGE_RESOLUTION|>--- conflicted
+++ resolved
@@ -1,13 +1,5 @@
-<<<<<<< HEAD
-use crate::msg::{ExecuteMsg, InstantiateMsg, QueryMsg};
-use crate::state::{Config, CONFIG};
-#[cfg(not(feature = "library"))]
-use cosmwasm_std::entry_point;
-use cosmwasm_std::{to_json_binary, Binary, Deps, DepsMut, Empty, Env, MessageInfo, Response};
-=======
 mod execute;
 mod query;
->>>>>>> 499251bb
 
 mod migrations;
 use crate::contract::migrations::v0_2_0;
@@ -62,14 +54,7 @@
         ExecuteMsg::RegisterProverContract {
             chain_name,
             new_prover_addr,
-<<<<<<< HEAD
-        } => {
-            execute::check_governance(&deps, info)?;
-            execute::register_prover(deps, chain_name, new_prover_addr)
-        }
-=======
         } => execute::register_prover(deps, chain_name, new_prover_addr),
->>>>>>> 499251bb
         ExecuteMsg::SetActiveVerifiers { verifiers } => {
             execute::set_active_verifier_set(deps, info, verifiers)
         }
@@ -93,21 +78,13 @@
 
     use super::*;
     use crate::error::ContractError;
-<<<<<<< HEAD
-=======
     use crate::state::PROVER_PER_CHAIN;
     use axelar_wasm_std::permission_control::Permission;
->>>>>>> 499251bb
     use cosmwasm_std::testing::{
         mock_dependencies, mock_env, mock_info, MockApi, MockQuerier, MockStorage,
     };
     use cosmwasm_std::{Addr, Empty, OwnedDeps};
     use router_api::ChainName;
-<<<<<<< HEAD
-
-    use super::*;
-=======
->>>>>>> 499251bb
 
     struct TestSetup {
         deps: OwnedDeps<MockStorage, MockApi, MockQuerier, Empty>,
@@ -185,11 +162,7 @@
         .unwrap();
 
         let chain_provers =
-<<<<<<< HEAD
-            query::prover(test_setup.deps.as_ref(), test_setup.chain_name.clone()).unwrap();
-=======
             prover(test_setup.deps.as_ref(), test_setup.chain_name.clone()).unwrap();
->>>>>>> 499251bb
         assert_eq!(chain_provers, test_setup.prover);
     }
 
@@ -209,11 +182,6 @@
         );
         assert_eq!(
             res.unwrap_err().to_string(),
-<<<<<<< HEAD
-            axelar_wasm_std::ContractError::from(ContractError::Unauthorized).to_string()
-        );
-    }
-=======
             axelar_wasm_std::ContractError::from(permission_control::Error::PermissionDenied {
                 expected: Permission::Governance.into(),
                 actual: Permission::NoPrivilege.into()
@@ -227,5 +195,4 @@
             .may_load(deps.storage, chain_name.clone())?
             .ok_or(ContractError::NoProversRegisteredForChain(chain_name))
     }
->>>>>>> 499251bb
 }