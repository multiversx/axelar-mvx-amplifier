--- conflicted
+++ resolved
@@ -1,11 +1,6 @@
 use crate::error::ContractError;
 use cosmwasm_schema::cw_serde;
 use cosmwasm_std::{Addr, Order, Storage};
-<<<<<<< HEAD
-use cw_storage_plus::{Index, IndexList, IndexedMap, Item, Map, MultiIndex};
-use router_api::ChainName;
-use std::collections::HashSet;
-=======
 use cw_storage_plus::{Index, IndexList, IndexedMap, Map, MultiIndex};
 use router_api::ChainName;
 use std::collections::HashSet;
@@ -24,7 +19,6 @@
         Box::new(v.into_iter())
     }
 }
->>>>>>> 499251bb
 
 #[cw_serde]
 pub struct VerifierProverRecord {
@@ -47,9 +41,6 @@
     },
 );
 
-<<<<<<< HEAD
-pub type ProverAddress = Addr;
-=======
 pub fn update_verifier_set_for_prover(
     storage: &mut dyn Storage,
     prover_address: ProverAddress,
@@ -60,7 +51,6 @@
         .keys(storage, None, None, Order::Ascending)
         .filter_map(Result::ok)
         .collect::<HashSet<Addr>>();
->>>>>>> 499251bb
 
     for verifier in existing_verifiers.difference(&new_verifiers) {
         VERIFIER_PROVER_INDEXED_MAP
@@ -84,77 +74,5 @@
         )?;
     }
 
-<<<<<<< HEAD
-pub type ChainNames = HashSet<ChainName>;
-pub type VerifierAddress = Addr;
-pub const CHAINS_OF_VERIFIER: Map<VerifierAddress, ChainNames> = Map::new("chains_of_verifier");
-
-pub struct VerifierSetIndex<'a> {
-    pub by_verifier: MultiIndex<'a, Addr, VerifierProverRecord, (Addr, Addr)>,
-}
-
-impl<'a> IndexList<VerifierProverRecord> for VerifierSetIndex<'a> {
-    fn get_indexes(&self) -> Box<dyn Iterator<Item = &dyn Index<VerifierProverRecord>> + '_> {
-        let v: Vec<&dyn Index<VerifierProverRecord>> = vec![&self.by_verifier];
-        Box::new(v.into_iter())
-    }
-}
-
-#[cw_serde]
-pub struct VerifierProverRecord {
-    pub prover: ProverAddress,
-    pub verifier: VerifierAddress,
-}
-
-pub const VERIFIER_PROVER_INDEXED_MAP: IndexedMap<
-    (Addr, Addr),
-    VerifierProverRecord,
-    VerifierSetIndex,
-> = IndexedMap::new(
-    "verifier_prover_map",
-    VerifierSetIndex {
-        by_verifier: MultiIndex::new(
-            |_pk: &[u8], d| d.verifier.clone(),
-            "verifier_prover_map",
-            "verifier_prover_map_by_verifier",
-        ),
-    },
-);
-
-pub fn update_verifier_set_for_prover(
-    storage: &mut dyn Storage,
-    prover_address: ProverAddress,
-    new_verifiers: HashSet<VerifierAddress>,
-) -> Result<(), ContractError> {
-    let existing_verifiers = VERIFIER_PROVER_INDEXED_MAP
-        .prefix(prover_address.clone())
-        .keys(storage, None, None, Order::Ascending)
-        .filter_map(Result::ok)
-        .collect::<HashSet<VerifierAddress>>();
-
-    for verifier in existing_verifiers.difference(&new_verifiers) {
-        VERIFIER_PROVER_INDEXED_MAP
-            .remove(storage, (prover_address.clone(), verifier.clone()))
-            .unwrap_or_else(|_| {
-                panic!(
-                    "Failed to remove verifier {:?} for prover {:?}",
-                    verifier, prover_address
-                )
-            });
-    }
-
-    for verifier in new_verifiers.difference(&existing_verifiers) {
-        VERIFIER_PROVER_INDEXED_MAP.save(
-            storage,
-            (prover_address.clone(), verifier.clone()),
-            &VerifierProverRecord {
-                prover: prover_address.clone(),
-                verifier: verifier.clone(),
-            },
-        )?;
-    }
-
-=======
->>>>>>> 499251bb
     Ok(())
 }