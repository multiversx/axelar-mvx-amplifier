--- conflicted
+++ resolved
@@ -1,15 +1,9 @@
 use std::collections::HashMap;
 use std::vec;
 
-<<<<<<< HEAD
-use axelar_wasm_std::msg_id::{self, MessageIdFormat};
-use cosmwasm_std::{to_json_binary, Addr, DepsMut, Response, StdResult, WasmMsg};
-use error_stack::{report, ResultExt};
-=======
 use axelar_wasm_std::killswitch;
 use cosmwasm_std::{to_json_binary, Addr, Event, Response, StdResult, Storage, WasmMsg};
 use error_stack::{ensure, report, ResultExt};
->>>>>>> 499251bb
 use itertools::Itertools;
 
 use axelar_wasm_std::flagset::FlagSet;
@@ -20,12 +14,8 @@
 use crate::events::{
     ChainFrozen, ChainRegistered, ChainUnfrozen, GatewayInfo, GatewayUpgraded, MessageRouted,
 };
-<<<<<<< HEAD
-use crate::state::{chain_endpoints, Config, Store};
-=======
 use crate::state::{chain_endpoints, Config};
 use crate::{events, state};
->>>>>>> 499251bb
 
 pub fn register_chain(
     storage: &mut dyn Storage,
@@ -138,8 +128,6 @@
     })
 }
 
-<<<<<<< HEAD
-=======
 pub fn unfreeze_chains(
     storage: &mut dyn Storage,
     chains: HashMap<ChainName, GatewayDirection>,
@@ -161,7 +149,6 @@
     killswitch::disengage(storage, events::RoutingEnabled).map_err(|err| err.into())
 }
 
->>>>>>> 499251bb
 fn verify_msg_ids(
     msgs: &[Message],
     expected_format: &MessageIdFormat,
@@ -172,11 +159,7 @@
 }
 
 fn validate_msgs(
-<<<<<<< HEAD
-    store: &impl Store,
-=======
     storage: &dyn Storage,
->>>>>>> 499251bb
     config: Config,
     sender: &Addr,
     msgs: Vec<Message>,
@@ -190,13 +173,7 @@
         return Ok(msgs);
     }
 
-<<<<<<< HEAD
-    let source_chain = store
-        .load_chain_by_gateway(sender)?
-        .ok_or(Error::GatewayNotRegistered)?;
-=======
     let source_chain = state::load_chain_by_gateway(storage, sender)?;
->>>>>>> 499251bb
     if source_chain.incoming_frozen() {
         return Err(report!(Error::ChainFrozen {
             chain: source_chain.name,
@@ -213,15 +190,6 @@
 }
 
 pub fn route_messages(
-<<<<<<< HEAD
-    store: impl Store,
-    sender: Addr,
-    msgs: Vec<Message>,
-) -> error_stack::Result<Response, Error> {
-    let config = store.load_config()?;
-
-    let msgs = validate_msgs(&store, config.clone(), &sender, msgs)?;
-=======
     storage: &dyn Storage,
     sender: Addr,
     msgs: Vec<Message>,
@@ -234,18 +202,13 @@
     let config = state::load_config(storage)?;
 
     let msgs = validate_msgs(storage, config.clone(), &sender, msgs)?;
->>>>>>> 499251bb
 
     let wasm_msgs = msgs
         .iter()
         .group_by(|msg| msg.destination_chain.to_owned())
         .into_iter()
         .map(|(destination_chain, msgs)| {
-<<<<<<< HEAD
-            let gateway = match store.load_chain_by_chain_name(&destination_chain)? {
-=======
             let gateway = match state::load_chain_by_chain_name(storage, &destination_chain)? {
->>>>>>> 499251bb
                 Some(destination_chain) if destination_chain.outgoing_frozen() => {
                     return Err(report!(Error::ChainFrozen {
                         chain: destination_chain.name,
@@ -290,16 +253,7 @@
     use rand::{random, RngCore};
     use router_api::error::Error;
     use router_api::{ChainEndpoint, ChainName, CrossChainId, Gateway, GatewayDirection, Message};
-<<<<<<< HEAD
-
-    use crate::events::{ChainFrozen, ChainUnfrozen};
-    use crate::state::chain_endpoints;
-    use crate::state::{Config, MockStore};
-
-    use super::{freeze_chain, route_messages, unfreeze_chain};
-=======
     use std::collections::HashMap;
->>>>>>> 499251bb
 
     fn rand_message(source_chain: ChainName, destination_chain: ChainName) -> Message {
         let mut bytes = [0; 32];
@@ -340,36 +294,21 @@
         let source_chain: ChainName = "ethereum".parse().unwrap();
         let destination_chain = "bitcoin".parse().unwrap();
 
-<<<<<<< HEAD
-        let mut store = MockStore::new();
-        store
-            .expect_load_config()
-            .returning(move || Ok(config.clone()));
-        store
-            .expect_load_chain_by_gateway()
-            .once()
-            .with(predicate::eq(sender.clone()))
-            .return_once(|_| Ok(None));
+        let mut deps = mock_dependencies();
+        instantiate(
+            deps.as_mut(),
+            mock_env(),
+            mock_info("admin", &[]),
+            InstantiateMsg {
+                admin_address: "admin".to_string(),
+                governance_address: "governance".to_string(),
+                nexus_gateway: "nexus_gateway".to_string(),
+            },
+        )
+        .unwrap();
 
         assert!(route_messages(
-            store,
-=======
-        let mut deps = mock_dependencies();
-        instantiate(
-            deps.as_mut(),
-            mock_env(),
-            mock_info("admin", &[]),
-            InstantiateMsg {
-                admin_address: "admin".to_string(),
-                governance_address: "governance".to_string(),
-                nexus_gateway: "nexus_gateway".to_string(),
-            },
-        )
-        .unwrap();
-
-        assert!(route_messages(
-            deps.as_mut().storage,
->>>>>>> 499251bb
+            deps.as_mut().storage,
             sender,
             vec![rand_message(source_chain, destination_chain)]
         )
@@ -403,23 +342,12 @@
             frozen_status: FlagSet::from(GatewayDirection::Incoming),
             msg_id_format: axelar_wasm_std::msg_id::MessageIdFormat::HexTxHashAndEventIndex,
         };
-<<<<<<< HEAD
-        store
-            .expect_load_chain_by_gateway()
-            .once()
-            .with(predicate::eq(sender.clone()))
-            .return_once(|_| Ok(Some(chain_endpoint)));
+        chain_endpoints()
+            .save(deps.as_mut().storage, source_chain.clone(), &chain_endpoint)
+            .unwrap();
 
         assert!(route_messages(
-            store,
-=======
-        chain_endpoints()
-            .save(deps.as_mut().storage, source_chain.clone(), &chain_endpoint)
-            .unwrap();
-
-        assert!(route_messages(
-            deps.as_mut().storage,
->>>>>>> 499251bb
+            deps.as_mut().storage,
             sender,
             vec![rand_message(source_chain.clone(), destination_chain)]
         )
@@ -455,23 +383,12 @@
             frozen_status: FlagSet::from(GatewayDirection::None),
             msg_id_format: axelar_wasm_std::msg_id::MessageIdFormat::HexTxHashAndEventIndex,
         };
-<<<<<<< HEAD
-        store
-            .expect_load_chain_by_gateway()
-            .once()
-            .with(predicate::eq(sender.clone()))
-            .return_once(|_| Ok(Some(chain_endpoint)));
+        chain_endpoints()
+            .save(deps.as_mut().storage, source_chain.clone(), &chain_endpoint)
+            .unwrap();
 
         assert!(route_messages(
-            store,
-=======
-        chain_endpoints()
-            .save(deps.as_mut().storage, source_chain.clone(), &chain_endpoint)
-            .unwrap();
-
-        assert!(route_messages(
-            deps.as_mut().storage,
->>>>>>> 499251bb
+            deps.as_mut().storage,
             sender,
             vec![rand_message("polygon".parse().unwrap(), destination_chain)]
         )
@@ -519,15 +436,6 @@
             frozen_status: FlagSet::from(GatewayDirection::Bidirectional),
             msg_id_format: axelar_wasm_std::msg_id::MessageIdFormat::HexTxHashAndEventIndex,
         };
-<<<<<<< HEAD
-        store
-            .expect_load_chain_by_chain_name()
-            .once()
-            .with(predicate::eq(destination_chain.clone()))
-            .return_once(|_| Ok(Some(destination_chain_endpoint)));
-
-        assert!(route_messages(store, sender, vec![rand_message(source_chain, destination_chain.clone())])
-=======
         chain_endpoints()
             .save(
                 deps.as_mut().storage,
@@ -537,7 +445,6 @@
             .unwrap();
 
         assert!(route_messages(deps.as_mut().storage, sender, vec![rand_message(source_chain, destination_chain.clone())])
->>>>>>> 499251bb
             .is_err_and(move |err| {
                 matches!(err.current_context(), Error::ChainFrozen { chain } if *chain == destination_chain)
             }));
@@ -570,17 +477,6 @@
             frozen_status: FlagSet::from(GatewayDirection::None),
             msg_id_format: axelar_wasm_std::msg_id::MessageIdFormat::HexTxHashAndEventIndex,
         };
-<<<<<<< HEAD
-        store
-            .expect_load_chain_by_gateway()
-            .once()
-            .with(predicate::eq(sender.clone()))
-            .return_once(|_| Ok(Some(source_chain_endpoint)));
-
-        let mut msg = rand_message(source_chain, destination_chain.clone());
-        msg.cc_id.id = "foobar".try_into().unwrap();
-        assert!(route_messages(store, sender, vec![msg])
-=======
         chain_endpoints()
             .save(
                 deps.as_mut().storage,
@@ -592,7 +488,6 @@
         let mut msg = rand_message(source_chain, destination_chain.clone());
         msg.cc_id.id = "foobar".try_into().unwrap();
         assert!(route_messages(deps.as_mut().storage, sender, vec![msg])
->>>>>>> 499251bb
             .is_err_and(move |err| { matches!(err.current_context(), Error::InvalidMessageId) }));
     }
 
@@ -602,16 +497,6 @@
         let source_chain: ChainName = "ethereum".parse().unwrap();
         let destination_chain: ChainName = "bitcoin".parse().unwrap();
 
-<<<<<<< HEAD
-        let mut store = MockStore::new();
-        store
-            .expect_load_config()
-            .returning(move || Ok(config.clone()));
-
-        let mut msg = rand_message(source_chain, destination_chain.clone());
-        msg.cc_id.id = "foobar".try_into().unwrap();
-        assert!(route_messages(store, sender, vec![msg])
-=======
         let mut deps = mock_dependencies();
         instantiate(
             deps.as_mut(),
@@ -628,7 +513,6 @@
         let mut msg = rand_message(source_chain, destination_chain.clone());
         msg.cc_id.id = "foobar".try_into().unwrap();
         assert!(route_messages(deps.as_mut().storage, sender, vec![msg])
->>>>>>> 499251bb
             .is_err_and(move |err| { matches!(err.current_context(), Error::InvalidMessageId) }));
     }
 
@@ -659,13 +543,6 @@
             frozen_status: FlagSet::from(GatewayDirection::None),
             msg_id_format: axelar_wasm_std::msg_id::MessageIdFormat::Base58TxDigestAndEventIndex,
         };
-<<<<<<< HEAD
-        store
-            .expect_load_chain_by_gateway()
-            .once()
-            .with(predicate::eq(sender.clone()))
-            .return_once(|_| Ok(Some(source_chain_endpoint)));
-=======
         chain_endpoints()
             .save(
                 deps.as_mut().storage,
@@ -673,7 +550,6 @@
                 &source_chain_endpoint,
             )
             .unwrap();
->>>>>>> 499251bb
 
         let mut msg = rand_message(source_chain, destination_chain.clone());
         msg.cc_id.id = HexTxHashAndEventIndex {
@@ -683,11 +559,7 @@
         .to_string()
         .try_into()
         .unwrap();
-<<<<<<< HEAD
-        assert!(route_messages(store, sender, vec![msg])
-=======
         assert!(route_messages(deps.as_mut().storage, sender, vec![msg])
->>>>>>> 499251bb
             .is_err_and(move |err| { matches!(err.current_context(), Error::InvalidMessageId) }));
     }
 
@@ -749,16 +621,6 @@
             frozen_status: FlagSet::from(GatewayDirection::None),
             msg_id_format: axelar_wasm_std::msg_id::MessageIdFormat::HexTxHashAndEventIndex,
         };
-<<<<<<< HEAD
-        store
-            .expect_load_chain_by_chain_name()
-            .once()
-            .with(predicate::eq(destination_chain_2.clone()))
-            .return_once(|_| Ok(Some(destination_chain_endpoint_2)));
-
-        assert!(route_messages(
-            store,
-=======
         chain_endpoints()
             .save(
                 deps.as_mut().storage,
@@ -769,7 +631,6 @@
 
         assert!(route_messages(
             deps.as_mut().storage,
->>>>>>> 499251bb
             sender,
             vec![
                 rand_message(source_chain.clone(), destination_chain_1.clone()),
@@ -824,16 +685,6 @@
             frozen_status: FlagSet::from(GatewayDirection::None),
             msg_id_format: axelar_wasm_std::msg_id::MessageIdFormat::HexTxHashAndEventIndex,
         };
-<<<<<<< HEAD
-        store
-            .expect_load_chain_by_chain_name()
-            .once()
-            .with(predicate::eq(destination_chain_2.clone()))
-            .return_once(|_| Ok(Some(destination_chain_endpoint_2)));
-
-        assert!(route_messages(
-            store,
-=======
         chain_endpoints()
             .save(
                 deps.as_mut().storage,
@@ -844,7 +695,6 @@
 
         assert!(route_messages(
             deps.as_mut().storage,
->>>>>>> 499251bb
             sender,
             vec![
                 rand_message(source_chain.clone(), destination_chain_1.clone()),
@@ -862,36 +712,21 @@
         let source_chain: ChainName = "ethereum".parse().unwrap();
         let destination_chain: ChainName = "bitcoin".parse().unwrap();
 
-<<<<<<< HEAD
-        let mut store = MockStore::new();
-        store
-            .expect_load_config()
-            .returning(move || Ok(config.clone()));
-        store
-            .expect_load_chain_by_chain_name()
-            .once()
-            .with(predicate::eq(destination_chain.clone()))
-            .return_once(|_| Ok(None));
+        let mut deps = mock_dependencies();
+        instantiate(
+            deps.as_mut(),
+            mock_env(),
+            mock_info("admin", &[]),
+            InstantiateMsg {
+                admin_address: "admin".to_string(),
+                governance_address: "governance".to_string(),
+                nexus_gateway: "nexus_gateway".to_string(),
+            },
+        )
+        .unwrap();
 
         assert!(route_messages(
-            store,
-=======
-        let mut deps = mock_dependencies();
-        instantiate(
-            deps.as_mut(),
-            mock_env(),
-            mock_info("admin", &[]),
-            InstantiateMsg {
-                admin_address: "admin".to_string(),
-                governance_address: "governance".to_string(),
-                nexus_gateway: "nexus_gateway".to_string(),
-            },
-        )
-        .unwrap();
-
-        assert!(route_messages(
-            deps.as_mut().storage,
->>>>>>> 499251bb
+            deps.as_mut().storage,
             sender,
             vec![rand_message(
                 source_chain.clone(),
@@ -928,21 +763,6 @@
             frozen_status: FlagSet::from(GatewayDirection::None),
             msg_id_format: axelar_wasm_std::msg_id::MessageIdFormat::HexTxHashAndEventIndex,
         };
-<<<<<<< HEAD
-        store
-            .expect_load_chain_by_gateway()
-            .once()
-            .with(predicate::eq(sender.clone()))
-            .return_once(|_| Ok(Some(source_chain_endpoint)));
-        store
-            .expect_load_chain_by_chain_name()
-            .once()
-            .with(predicate::eq(destination_chain.clone()))
-            .return_once(|_| Ok(None));
-
-        assert!(route_messages(
-            store,
-=======
         chain_endpoints()
             .save(
                 deps.as_mut().storage,
@@ -953,7 +773,6 @@
 
         assert!(route_messages(
             deps.as_mut().storage,
->>>>>>> 499251bb
             sender,
             vec![rand_message(
                 source_chain.clone(),
