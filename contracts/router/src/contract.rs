<<<<<<< HEAD
use axelar_wasm_std::permission_control::Permission;
use axelar_wasm_std::{ensure_any_permission, ensure_permission, permission_control};
=======
use axelar_wasm_std::killswitch;
>>>>>>> 499251bb
#[cfg(not(feature = "library"))]
use cosmwasm_std::entry_point;
use cosmwasm_std::{
    to_json_binary, Addr, Binary, Deps, DepsMut, Empty, Env, MessageInfo, Response, Storage,
};

use crate::contract::migrations::v0_3_3;
use crate::events::RouterInstantiated;
use crate::migrations;
use crate::msg::InstantiateMsg;
use crate::state;
use crate::state::{load_chain_by_gateway, Config};
use axelar_wasm_std::{permission_control, FnExt};
use router_api::error::Error;
use router_api::msg::{ExecuteMsg, QueryMsg};

mod execute;
mod migrations;
mod query;

pub const CONTRACT_NAME: &str = env!("CARGO_PKG_NAME");
pub const CONTRACT_VERSION: &str = env!("CARGO_PKG_VERSION");
#[cfg_attr(not(feature = "library"), entry_point)]
pub fn migrate(
    deps: DepsMut,
    _env: Env,
    _msg: Empty,
) -> Result<Response, axelar_wasm_std::ContractError> {
<<<<<<< HEAD
    migrations::v0_3_3::migrate(deps.storage)?;
=======
    v0_3_3::migrate(deps.storage)?;
>>>>>>> 499251bb

    // this needs to be the last thing to do during migration,
    // because previous migration steps should check the old version
    cw2::set_contract_version(deps.storage, CONTRACT_NAME, CONTRACT_VERSION)?;
    Ok(Response::default())
}

#[cfg_attr(not(feature = "library"), entry_point)]
pub fn instantiate(
    deps: DepsMut,
    _env: Env,
    _info: MessageInfo,
    msg: InstantiateMsg,
) -> Result<Response, axelar_wasm_std::ContractError> {
    cw2::set_contract_version(deps.storage, CONTRACT_NAME, CONTRACT_VERSION)?;

    let admin = deps.api.addr_validate(&msg.admin_address)?;
    let governance = deps.api.addr_validate(&msg.governance_address)?;
    let nexus_gateway = deps.api.addr_validate(&msg.nexus_gateway)?;

    permission_control::set_admin(deps.storage, &admin)?;
    permission_control::set_governance(deps.storage, &governance)?;

    let config = Config {
        nexus_gateway: nexus_gateway.clone(),
    };
    permission_control::set_admin(deps.storage, &admin)?;
    permission_control::set_governance(deps.storage, &governance)?;

    state::save_config(deps.storage, &config)?;
    killswitch::init(deps.storage, killswitch::State::Disengaged)?;

    Ok(Response::new().add_event(
        RouterInstantiated {
            admin,
            governance,
            nexus_gateway,
        }
        .into(),
    ))
}

#[cfg_attr(not(feature = "library"), entry_point)]
pub fn execute(
    deps: DepsMut,
    _env: Env,
    info: MessageInfo,
    msg: ExecuteMsg,
) -> Result<Response, axelar_wasm_std::ContractError> {
<<<<<<< HEAD
    match msg {
=======
    match msg.ensure_permissions(
        deps.storage,
        &info.sender,
        find_gateway_address(&info.sender),
    )? {
>>>>>>> 499251bb
        ExecuteMsg::RegisterChain {
            chain,
            gateway_address,
            msg_id_format,
        } => {
<<<<<<< HEAD
            ensure_permission!(Permission::Governance, deps.storage, &info.sender);

=======
>>>>>>> 499251bb
            let gateway_address = deps.api.addr_validate(&gateway_address)?;
            execute::register_chain(deps.storage, chain, gateway_address, msg_id_format)
        }
        ExecuteMsg::UpgradeGateway {
            chain,
            contract_address,
        } => {
<<<<<<< HEAD
            ensure_permission!(Permission::Governance, deps.storage, &info.sender);

            let contract_address = deps.api.addr_validate(&contract_address)?;
            execute::upgrade_gateway(deps, chain, contract_address)
        }
        ExecuteMsg::FreezeChain { chain, direction } => {
            ensure_permission!(Permission::Admin, deps.storage, &info.sender);

            execute::freeze_chain(deps, chain, direction)
        }
        ExecuteMsg::UnfreezeChain { chain, direction } => {
            ensure_permission!(Permission::Admin, deps.storage, &info.sender);

            execute::unfreeze_chain(deps, chain, direction)
        }
        ExecuteMsg::RouteMessages(msgs) => {
            ensure_any_permission!();

            Ok(execute::route_messages(
                RouterStore::new(deps.storage),
                info.sender,
                msgs,
            )?)
        }
=======
            let contract_address = deps.api.addr_validate(&contract_address)?;
            execute::upgrade_gateway(deps.storage, chain, contract_address)
        }
        ExecuteMsg::FreezeChains { chains } => execute::freeze_chains(deps.storage, chains),
        ExecuteMsg::UnfreezeChains { chains } => execute::unfreeze_chains(deps.storage, chains),
        ExecuteMsg::RouteMessages(msgs) => {
            Ok(execute::route_messages(deps.storage, info.sender, msgs)?)
        }
        ExecuteMsg::DisableRouting => execute::disable_routing(deps.storage),
        ExecuteMsg::EnableRouting => execute::enable_routing(deps.storage),
>>>>>>> 499251bb
    }
    .map_err(axelar_wasm_std::ContractError::from)
}

<<<<<<< HEAD
=======
fn find_gateway_address(
    sender: &Addr,
) -> impl FnOnce(&dyn Storage, &ExecuteMsg) -> error_stack::Result<Addr, Error> + '_ {
    |storage, _| {
        load_chain_by_gateway(storage, sender)?
            .gateway
            .address
            .then(Ok)
    }
}

>>>>>>> 499251bb
#[cfg_attr(not(feature = "library"), entry_point)]
pub fn query(
    deps: Deps,
    _env: Env,
    msg: QueryMsg,
) -> Result<Binary, axelar_wasm_std::ContractError> {
    match msg {
        QueryMsg::GetChainInfo(chain) => {
            to_json_binary(&query::get_chain_info(deps.storage, chain)?)
        }
        QueryMsg::Chains { start_after, limit } => {
            to_json_binary(&query::chains(deps, start_after, limit)?)
        }
        QueryMsg::IsEnabled => to_json_binary(&killswitch::is_contract_active(deps.storage)),
    }
    .map_err(axelar_wasm_std::ContractError::from)
}

#[cfg(test)]
mod test {
    use std::{collections::HashMap, str::FromStr};

    use super::*;
    use crate::events;
    use axelar_wasm_std::msg_id::HexTxHashAndEventIndex;
    use axelar_wasm_std::ContractError;
    use cosmwasm_std::{
        from_json,
        testing::{mock_dependencies, mock_env, mock_info, MockApi, MockQuerier, MockStorage},
        Addr, CosmosMsg, Empty, OwnedDeps, WasmMsg,
    };
    use permission_control::Permission;
    use router_api::{
        error::Error, ChainEndpoint, ChainName, CrossChainId, GatewayDirection, Message,
        CHAIN_NAME_DELIMITER,
    };

    const ADMIN_ADDRESS: &str = "admin";
    const GOVERNANCE_ADDRESS: &str = "governance";
    const NEXUS_GATEWAY_ADDRESS: &str = "nexus_gateway";
    const UNAUTHORIZED_ADDRESS: &str = "unauthorized";

    fn setup() -> OwnedDeps<MockStorage, MockApi, MockQuerier, Empty> {
        let mut deps = mock_dependencies();

<<<<<<< HEAD
        let config = Config {
            admin: Addr::unchecked(ADMIN_ADDRESS),
            governance: Addr::unchecked(GOVERNANCE_ADDRESS),
            nexus_gateway: Addr::unchecked(NEXUS_GATEWAY_ADDRESS),
        };
        CONFIG.save(deps.as_mut().storage, &config).unwrap();
        permission_control::set_admin(deps.as_mut().storage, &config.admin).unwrap();
        permission_control::set_governance(deps.as_mut().storage, &config.governance).unwrap();
=======
        instantiate(
            deps.as_mut(),
            mock_env(),
            mock_info(ADMIN_ADDRESS, &[]),
            InstantiateMsg {
                admin_address: ADMIN_ADDRESS.to_string(),
                governance_address: GOVERNANCE_ADDRESS.to_string(),
                nexus_gateway: NEXUS_GATEWAY_ADDRESS.to_string(),
            },
        )
        .unwrap();
>>>>>>> 499251bb

        deps
    }

    struct Chain {
        chain_name: ChainName,
        gateway: Addr,
    }

    fn make_chain(name: &str) -> Chain {
        Chain {
            chain_name: name.parse().unwrap(),
            gateway: Addr::unchecked(name),
        }
    }

    fn register_chain(deps: DepsMut, chain: &Chain) {
        execute(
            deps,
            mock_env(),
            mock_info(GOVERNANCE_ADDRESS, &[]),
            ExecuteMsg::RegisterChain {
                chain: chain.chain_name.clone(),
                gateway_address: chain.gateway.to_string().try_into().unwrap(),
                msg_id_format: axelar_wasm_std::msg_id::MessageIdFormat::HexTxHashAndEventIndex,
            },
        )
        .unwrap();
    }

    #[allow(clippy::arithmetic_side_effects, clippy::cast_possible_truncation)]
    fn generate_messages(
        src_chain: &Chain,
        dest_chain: &Chain,
        nonce: &mut usize,
        count: usize,
    ) -> Vec<Message> {
        let mut msgs = vec![];
        for x in 0..count {
            *nonce += 1;
            let id = HexTxHashAndEventIndex {
                tx_hash: [*nonce as u8; 32],
                event_index: 0,
            }
            .to_string();
            msgs.push(Message {
                cc_id: CrossChainId {
                    id: id.parse().unwrap(),
                    chain: src_chain.chain_name.clone(),
                },
                destination_address: "idc".parse().unwrap(),
                destination_chain: dest_chain.chain_name.clone(),
                source_address: "idc".parse().unwrap(),
                payload_hash: [x as u8; 32],
            })
        }
        msgs
    }

    pub fn assert_contract_err_string_contains(
        actual: impl Into<axelar_wasm_std::ContractError>,
        expected: impl Into<axelar_wasm_std::ContractError>,
    ) {
        assert!(actual
            .into()
            .to_string()
            .contains(&expected.into().to_string()));
    }

    pub fn assert_messages_in_cosmos_msg(
        contract_addr: String,
        messages: Vec<Message>,
        cosmos_msg: CosmosMsg,
    ) {
        assert_eq!(
            CosmosMsg::Wasm(WasmMsg::Execute {
                contract_addr,
                msg: to_json_binary(&gateway_api::msg::ExecuteMsg::RouteMessages(messages,))
                    .unwrap(),
                funds: vec![],
            }),
            cosmos_msg
        );
    }

    #[test]
<<<<<<< HEAD
    fn migrate_checks_contract_version() {
        let mut deps = mock_dependencies();
        CONFIG
            .save(
                deps.as_mut().storage,
                &Config {
                    admin: Addr::unchecked("admin"),
                    governance: Addr::unchecked("governance"),
                    nexus_gateway: Addr::unchecked("nexus_gateway"),
                },
            )
            .unwrap();

        assert!(migrate(deps.as_mut(), mock_env(), Empty {}).is_err());

        cw2::set_contract_version(deps.as_mut().storage, CONTRACT_NAME, "something wrong").unwrap();

        assert!(migrate(deps.as_mut(), mock_env(), Empty {}).is_err());

        cw2::set_contract_version(deps.as_mut().storage, CONTRACT_NAME, CONTRACT_VERSION).unwrap();

        assert!(migrate(deps.as_mut(), mock_env(), Empty {}).is_ok());
    }

    #[test]
=======
>>>>>>> 499251bb
    fn successful_routing() {
        let mut deps = setup();
        let eth = make_chain("ethereum");
        let polygon = make_chain("polygon");

        register_chain(deps.as_mut(), &eth);
        register_chain(deps.as_mut(), &polygon);

        let nonce: &mut usize = &mut 0;
        let messages = generate_messages(&eth, &polygon, nonce, 255);

        let res = execute(
            deps.as_mut(),
            mock_env(),
            mock_info(eth.gateway.as_str(), &[]),
            ExecuteMsg::RouteMessages(messages.clone()),
        )
        .unwrap();

        assert_eq!(res.messages.len(), 1);
        assert_messages_in_cosmos_msg(
            polygon.gateway.to_string(),
            messages.clone(),
            res.messages[0].msg.clone(),
        );

        // try to route twice
        let res = execute(
            deps.as_mut(),
            mock_env(),
            mock_info(eth.gateway.as_str(), &[]),
            ExecuteMsg::RouteMessages(messages.clone()),
        );

        assert!(res.is_ok(), "{:?}", res);
    }

    #[test]
    fn wrong_source_chain() {
        let mut deps = setup();
        let eth = make_chain("ethereum");
        let polygon = make_chain("polygon");

        register_chain(deps.as_mut(), &eth);
        register_chain(deps.as_mut(), &polygon);

        let messages = generate_messages(&eth, &polygon, &mut 0, 1);

        let err = execute(
            deps.as_mut(),
            mock_env(),
            mock_info(polygon.gateway.as_str(), &[]),
            ExecuteMsg::RouteMessages(messages),
        )
        .unwrap_err();

        assert_contract_err_string_contains(err, Error::WrongSourceChain);
    }

    #[test]
    fn multi_chain_route() {
        let mut deps = setup();
        let chains = vec![
            make_chain("ethereum"),
            make_chain("polygon"),
            make_chain("osmosis"),
            make_chain("avalanche"),
            make_chain("moonbeam"),
        ];
        for c in &chains {
            register_chain(deps.as_mut(), c);
        }

        let nonce = &mut 0;
        let mut all_msgs_by_dest = HashMap::new();
        let mut all_msgs_by_src = HashMap::new();
        for d in &chains {
            let mut msgs = vec![];
            for s in &chains {
                let sending = generate_messages(s, d, nonce, 50);

                all_msgs_by_src
                    .entry(s.chain_name.to_string())
                    .or_insert(vec![])
                    .append(&mut sending.clone());

                msgs.append(&mut sending.clone());
            }
            all_msgs_by_dest.insert(d.chain_name.to_string(), msgs);
        }

        for s in &chains {
            let res = execute(
                deps.as_mut(),
                mock_env(),
                mock_info(s.gateway.as_str(), &[]),
                ExecuteMsg::RouteMessages(
                    all_msgs_by_src
                        .get(&s.chain_name.to_string())
                        .unwrap()
                        .clone(),
                ),
            )
            .unwrap();

            assert_eq!(res.messages.len(), chains.len());

            for (i, d) in chains.iter().enumerate() {
                assert_messages_in_cosmos_msg(
                    d.chain_name.to_string(),
                    all_msgs_by_dest
                        .get(&d.chain_name.to_string())
                        .unwrap()
                        .clone()
                        .into_iter()
                        .filter(|m| m.cc_id.chain == s.chain_name)
                        .collect::<Vec<_>>(),
                    res.messages[i].msg.clone(),
                );
            }
        }
    }

    #[test]
    fn authorization() {
        let mut deps = setup();
        let chain = make_chain("ethereum");

        let err = execute(
            deps.as_mut(),
            mock_env(),
            mock_info(UNAUTHORIZED_ADDRESS, &[]),
            ExecuteMsg::RegisterChain {
                chain: chain.chain_name.clone(),
                gateway_address: chain.gateway.to_string().try_into().unwrap(),
                msg_id_format: axelar_wasm_std::msg_id::MessageIdFormat::HexTxHashAndEventIndex,
            },
        )
        .unwrap_err();
<<<<<<< HEAD
        assert_contract_err_strings_equal(
=======
        assert_contract_err_string_contains(
>>>>>>> 499251bb
            err,
            permission_control::Error::PermissionDenied {
                expected: Permission::Governance.into(),
                actual: Permission::NoPrivilege.into(),
            },
        );

        let err = execute(
            deps.as_mut(),
            mock_env(),
            mock_info(ADMIN_ADDRESS, &[]),
            ExecuteMsg::RegisterChain {
                chain: chain.chain_name.clone(),
                gateway_address: chain.gateway.to_string().try_into().unwrap(),
                msg_id_format: axelar_wasm_std::msg_id::MessageIdFormat::HexTxHashAndEventIndex,
            },
        )
        .unwrap_err();
<<<<<<< HEAD
        assert_contract_err_strings_equal(
=======
        assert_contract_err_string_contains(
>>>>>>> 499251bb
            err,
            permission_control::Error::PermissionDenied {
                expected: Permission::Governance.into(),
                actual: Permission::Admin.into(),
            },
        );

        let res = execute(
            deps.as_mut(),
            mock_env(),
            mock_info(GOVERNANCE_ADDRESS, &[]),
            ExecuteMsg::RegisterChain {
                chain: chain.chain_name.clone(),
                gateway_address: chain.gateway.to_string().try_into().unwrap(),
                msg_id_format: axelar_wasm_std::msg_id::MessageIdFormat::HexTxHashAndEventIndex,
            },
        );
        assert!(res.is_ok());

        let err = execute(
            deps.as_mut(),
            mock_env(),
            mock_info(UNAUTHORIZED_ADDRESS, &[]),
            ExecuteMsg::FreezeChains {
                chains: HashMap::from([(
                    chain.chain_name.clone(),
                    GatewayDirection::Bidirectional,
                )]),
            },
        )
        .unwrap_err();
<<<<<<< HEAD
        assert_contract_err_strings_equal(
            err,
            permission_control::Error::PermissionDenied {
                expected: Permission::Admin.into(),
                actual: Permission::NoPrivilege.into(),
            },
        );
=======
>>>>>>> 499251bb

        assert_contract_err_string_contains(
            err,
            permission_control::Error::PermissionDenied {
                expected: Permission::Elevated.into(),
                actual: Permission::NoPrivilege.into(),
            },
        );

        assert!(execute(
            deps.as_mut(),
            mock_env(),
            mock_info(GOVERNANCE_ADDRESS, &[]),
            ExecuteMsg::FreezeChains {
                chains: HashMap::from([(
                    chain.chain_name.clone(),
                    GatewayDirection::Bidirectional,
                )]),
            },
        )
<<<<<<< HEAD
        .unwrap_err();
        assert_contract_err_strings_equal(
            err,
            permission_control::Error::PermissionDenied {
                expected: Permission::Admin.into(),
                actual: Permission::Governance.into(),
            },
        );
=======
        .is_ok());
>>>>>>> 499251bb

        let res = execute(
            deps.as_mut(),
            mock_env(),
            mock_info(ADMIN_ADDRESS, &[]),
            ExecuteMsg::FreezeChains {
                chains: HashMap::from([(
                    chain.chain_name.clone(),
                    GatewayDirection::Bidirectional,
                )]),
            },
        );
        assert!(res.is_ok());

        let err = execute(
            deps.as_mut(),
            mock_env(),
            mock_info(UNAUTHORIZED_ADDRESS, &[]),
            ExecuteMsg::FreezeChains {
                chains: HashMap::from([(chain.chain_name.clone(), GatewayDirection::None)]),
            },
        )
        .unwrap_err();
<<<<<<< HEAD
        assert_contract_err_strings_equal(
            err,
            permission_control::Error::PermissionDenied {
                expected: Permission::Admin.into(),
=======
        assert_contract_err_string_contains(
            err,
            permission_control::Error::PermissionDenied {
                expected: Permission::Elevated.into(),
>>>>>>> 499251bb
                actual: Permission::NoPrivilege.into(),
            },
        );

        assert!(execute(
            deps.as_mut(),
            mock_env(),
            mock_info(GOVERNANCE_ADDRESS, &[]),
            ExecuteMsg::FreezeChains {
                chains: HashMap::from([(chain.chain_name.clone(), GatewayDirection::None)]),
            },
        )
<<<<<<< HEAD
        .unwrap_err();
        assert_contract_err_strings_equal(
            err,
            permission_control::Error::PermissionDenied {
                expected: Permission::Admin.into(),
                actual: Permission::Governance.into(),
            },
        );
=======
        .is_ok());
>>>>>>> 499251bb

        let res = execute(
            deps.as_mut(),
            mock_env(),
            mock_info(ADMIN_ADDRESS, &[]),
            ExecuteMsg::FreezeChains {
                chains: HashMap::from([(chain.chain_name.clone(), GatewayDirection::None)]),
            },
        );
        assert!(res.is_ok());

        let err = execute(
            deps.as_mut(),
            mock_env(),
            mock_info(UNAUTHORIZED_ADDRESS, &[]),
            ExecuteMsg::UpgradeGateway {
                chain: chain.chain_name.clone(),
                contract_address: Addr::unchecked("new gateway")
                    .to_string()
                    .try_into()
                    .unwrap(),
            },
        )
        .unwrap_err();
<<<<<<< HEAD
        assert_contract_err_strings_equal(
=======
        assert_contract_err_string_contains(
>>>>>>> 499251bb
            err,
            permission_control::Error::PermissionDenied {
                expected: Permission::Governance.into(),
                actual: Permission::NoPrivilege.into(),
            },
        );

        let err = execute(
            deps.as_mut(),
            mock_env(),
            mock_info(ADMIN_ADDRESS, &[]),
            ExecuteMsg::UpgradeGateway {
                chain: chain.chain_name.clone(),
                contract_address: Addr::unchecked("new gateway")
                    .to_string()
                    .try_into()
                    .unwrap(),
            },
        )
        .unwrap_err();
<<<<<<< HEAD
        assert_contract_err_strings_equal(
=======
        assert_contract_err_string_contains(
>>>>>>> 499251bb
            err,
            permission_control::Error::PermissionDenied {
                expected: Permission::Governance.into(),
                actual: Permission::Admin.into(),
            },
        );

        let res = execute(
            deps.as_mut(),
            mock_env(),
            mock_info(GOVERNANCE_ADDRESS, &[]),
            ExecuteMsg::UpgradeGateway {
                chain: chain.chain_name.clone(),
                contract_address: Addr::unchecked("new gateway")
                    .to_string()
                    .try_into()
                    .unwrap(),
            },
        );
        assert!(res.is_ok());
    }

    #[test]
    fn upgrade_gateway_outgoing() {
        let mut deps = setup();
        let eth = make_chain("ethereum");
        let polygon = make_chain("polygon");

        register_chain(deps.as_mut(), &eth);
        register_chain(deps.as_mut(), &polygon);
        let new_gateway = Addr::unchecked("new_gateway");

        let _ = execute(
            deps.as_mut(),
            mock_env(),
            mock_info(GOVERNANCE_ADDRESS, &[]),
            ExecuteMsg::UpgradeGateway {
                chain: polygon.chain_name.clone(),
                contract_address: new_gateway.to_string().try_into().unwrap(),
            },
        )
        .unwrap();

        let messages = &generate_messages(&eth, &polygon, &mut 0, 1);
        let res = execute(
            deps.as_mut(),
            mock_env(),
            mock_info(eth.gateway.as_str(), &[]),
            ExecuteMsg::RouteMessages(messages.clone()),
        )
        .unwrap();

        assert_eq!(res.messages.len(), 1);
        assert_messages_in_cosmos_msg(
            new_gateway.to_string(),
            messages.clone(),
            res.messages[0].msg.clone(),
        );
    }

    #[test]
    fn upgrade_gateway_incoming() {
        let mut deps = setup();
        let eth = make_chain("ethereum");
        let polygon = make_chain("polygon");

        register_chain(deps.as_mut(), &eth);
        register_chain(deps.as_mut(), &polygon);
        let new_gateway = Addr::unchecked("new_gateway");

        let _ = execute(
            deps.as_mut(),
            mock_env(),
            mock_info(GOVERNANCE_ADDRESS, &[]),
            ExecuteMsg::UpgradeGateway {
                chain: polygon.chain_name.clone(),
                contract_address: new_gateway.to_string().try_into().unwrap(),
            },
        )
        .unwrap();

        let messages = &generate_messages(&polygon, &eth, &mut 0, 1);
        let err = execute(
            deps.as_mut(),
            mock_env(),
            mock_info(polygon.gateway.as_str(), &[]),
            ExecuteMsg::RouteMessages(messages.clone()),
        )
        .unwrap_err();
        assert_contract_err_string_contains(err, Error::GatewayNotRegistered);

        let res = execute(
            deps.as_mut(),
            mock_env(),
            mock_info(new_gateway.as_str(), &[]),
            ExecuteMsg::RouteMessages(messages.clone()),
        )
        .unwrap();

        assert_eq!(res.messages.len(), 1);
        assert_messages_in_cosmos_msg(
            eth.gateway.to_string(),
            messages.clone(),
            res.messages[0].msg.clone(),
        );
    }

    #[test]
    fn register_chain_test() {
        let mut deps = setup();
        let eth = make_chain("ethereum");
        let polygon = make_chain("polygon");

        let message = &generate_messages(&eth, &polygon, &mut 0, 1)[0];
        let err = execute(
            deps.as_mut(),
            mock_env(),
            mock_info(eth.gateway.as_str(), &[]),
            ExecuteMsg::RouteMessages(vec![message.clone()]),
        )
        .unwrap_err();
        assert_contract_err_string_contains(
            err,
            permission_control::Error::WhitelistNotFound {
                sender: eth.gateway.clone(),
            },
        );

        register_chain(deps.as_mut(), &eth);
        register_chain(deps.as_mut(), &polygon);

        let res = execute(
            deps.as_mut(),
            mock_env(),
            mock_info(eth.gateway.as_str(), &[]),
            ExecuteMsg::RouteMessages(vec![message.clone()]),
        );
        assert!(res.is_ok());
    }

    #[test]
    fn chain_already_registered() {
        let mut deps = setup();
        let eth = make_chain("ethereum");
        register_chain(deps.as_mut(), &eth);

        let err = execute(
            deps.as_mut(),
            mock_env(),
            mock_info(GOVERNANCE_ADDRESS, &[]),
            ExecuteMsg::RegisterChain {
                chain: eth.chain_name,
                gateway_address: Addr::unchecked("new gateway")
                    .to_string()
                    .try_into()
                    .unwrap(),
                msg_id_format: axelar_wasm_std::msg_id::MessageIdFormat::HexTxHashAndEventIndex,
            },
        )
        .unwrap_err();
        assert_contract_err_string_contains(err, Error::ChainAlreadyExists);

        // case insensitive
        let err = execute(
            deps.as_mut(),
            mock_env(),
            mock_info(GOVERNANCE_ADDRESS, &[]),
            ExecuteMsg::RegisterChain {
                chain: ChainName::from_str("ETHEREUM").unwrap(),
                gateway_address: Addr::unchecked("new gateway")
                    .to_string()
                    .try_into()
                    .unwrap(),
                msg_id_format: axelar_wasm_std::msg_id::MessageIdFormat::HexTxHashAndEventIndex,
            },
        )
        .unwrap_err();
        assert_contract_err_string_contains(err, Error::ChainAlreadyExists);
    }

    #[test]
    fn invalid_chain_name() {
        assert_contract_err_string_contains(
            ChainName::from_str(format!("bad{}", CHAIN_NAME_DELIMITER).as_str()).unwrap_err(),
            Error::InvalidChainName,
        );

        assert_contract_err_string_contains(
            ChainName::from_str("").unwrap_err(),
            Error::InvalidChainName,
        );
    }

    #[test]
    fn gateway_already_registered() {
        let mut deps = setup();
        let eth = make_chain("ethereum");
        let polygon = make_chain("polygon");
        register_chain(deps.as_mut(), &eth);

        let err = execute(
            deps.as_mut(),
            mock_env(),
            mock_info(GOVERNANCE_ADDRESS, &[]),
            ExecuteMsg::RegisterChain {
                chain: polygon.chain_name.clone(),
                gateway_address: eth.gateway.to_string().try_into().unwrap(),
                msg_id_format: axelar_wasm_std::msg_id::MessageIdFormat::HexTxHashAndEventIndex,
            },
        )
        .unwrap_err();
        assert_contract_err_string_contains(err, Error::GatewayAlreadyRegistered);

        register_chain(deps.as_mut(), &polygon);
        let err = execute(
            deps.as_mut(),
            mock_env(),
            mock_info(GOVERNANCE_ADDRESS, &[]),
            ExecuteMsg::UpgradeGateway {
                chain: eth.chain_name,
                contract_address: polygon.gateway.to_string().try_into().unwrap(),
            },
        )
        .unwrap_err();

        assert_contract_err_string_contains(err, Error::GatewayAlreadyRegistered);
    }

    #[test]
    fn freeze_incoming() {
        let mut deps = setup();
        let eth = make_chain("ethereum");
        let polygon = make_chain("polygon");
        register_chain(deps.as_mut(), &eth);
        register_chain(deps.as_mut(), &polygon);

        let _ = execute(
            deps.as_mut(),
            mock_env(),
            mock_info(ADMIN_ADDRESS, &[]),
            ExecuteMsg::FreezeChains {
                chains: HashMap::from([(polygon.chain_name.clone(), GatewayDirection::Incoming)]),
            },
        )
        .unwrap();

        // can't route from frozen incoming gateway
        let message = &generate_messages(&polygon, &eth, &mut 0, 1)[0];
        let err = execute(
            deps.as_mut(),
            mock_env(),
            mock_info(polygon.gateway.as_str(), &[]),
            ExecuteMsg::RouteMessages(vec![message.clone()]),
        )
        .unwrap_err();
        assert_contract_err_string_contains(
            err,
            Error::ChainFrozen {
                chain: polygon.chain_name.clone(),
            },
        );

        let messages = &generate_messages(&eth, &polygon, &mut 0, 1);
        // can still route to chain
        let res = execute(
            deps.as_mut(),
            mock_env(),
            mock_info(eth.gateway.as_str(), &[]),
            ExecuteMsg::RouteMessages(messages.clone()),
        )
        .unwrap();

        assert_eq!(res.messages.len(), 1);
        assert_messages_in_cosmos_msg(
            polygon.gateway.to_string(),
            messages.clone(),
            res.messages[0].msg.clone(),
        );

        let res = execute(
            deps.as_mut(),
            mock_env(),
            mock_info(ADMIN_ADDRESS, &[]),
            ExecuteMsg::UnfreezeChains {
                chains: HashMap::from([(polygon.chain_name.clone(), GatewayDirection::Incoming)]),
            },
        );
        assert!(res.is_ok());

        let message = &generate_messages(&polygon, &eth, &mut 0, 1)[0];
        let res = execute(
            deps.as_mut(),
            mock_env(),
            mock_info(polygon.gateway.as_str(), &[]),
            ExecuteMsg::RouteMessages(vec![message.clone()]),
        );
        assert!(res.is_ok());
    }

    #[test]
    fn freeze_outgoing() {
        let mut deps = setup();
        let eth = make_chain("ethereum");
        let polygon = make_chain("polygon");
        register_chain(deps.as_mut(), &eth);
        register_chain(deps.as_mut(), &polygon);

        // freeze outgoing
        let res = execute(
            deps.as_mut(),
            mock_env(),
            mock_info(ADMIN_ADDRESS, &[]),
            ExecuteMsg::FreezeChains {
                chains: HashMap::from([(polygon.chain_name.clone(), GatewayDirection::Outgoing)]),
            },
        );
        assert!(res.is_ok());

        // can still send to the chain, messages will queue up
        let messages = &generate_messages(&eth, &polygon, &mut 0, 1);
        let err = execute(
            deps.as_mut(),
            mock_env(),
            mock_info(eth.gateway.as_str(), &[]),
            ExecuteMsg::RouteMessages(messages.clone()),
        )
        .unwrap_err();
        assert_contract_err_string_contains(
            err,
            Error::ChainFrozen {
                chain: polygon.chain_name.clone(),
            },
        );

        let res = execute(
            deps.as_mut(),
            mock_env(),
            mock_info(ADMIN_ADDRESS, &[]),
            ExecuteMsg::UnfreezeChains {
                chains: HashMap::from([(polygon.chain_name.clone(), GatewayDirection::Outgoing)]),
            },
        );
        assert!(res.is_ok());

        let res = execute(
            deps.as_mut(),
            mock_env(),
            mock_info(eth.gateway.as_str(), &[]),
            ExecuteMsg::RouteMessages(messages.clone()),
        )
        .unwrap();

        assert_eq!(res.messages.len(), 1);
        assert_messages_in_cosmos_msg(
            polygon.gateway.to_string(),
            messages.clone(),
            res.messages[0].msg.clone(),
        );
    }

    #[test]
    fn freeze_chain() {
        let mut deps = setup();
        let eth = make_chain("ethereum");
        let polygon = make_chain("polygon");
        register_chain(deps.as_mut(), &eth);
        register_chain(deps.as_mut(), &polygon);

        let nonce = &mut 0;

        // route a message first
        let routed_msg = &generate_messages(&eth, &polygon, nonce, 1)[0];
        let _ = execute(
            deps.as_mut(),
            mock_env(),
            mock_info(eth.gateway.as_str(), &[]),
            ExecuteMsg::RouteMessages(vec![routed_msg.clone()]),
        )
        .unwrap();

        let res = execute(
            deps.as_mut(),
            mock_env(),
            mock_info(ADMIN_ADDRESS, &[]),
            ExecuteMsg::FreezeChains {
                chains: HashMap::from([(
                    polygon.chain_name.clone(),
                    GatewayDirection::Bidirectional,
                )]),
            },
        );
        assert!(res.is_ok());

        let msg = &generate_messages(&eth, &polygon, nonce, 1)[0];
        let err = execute(
            deps.as_mut(),
            mock_env(),
            mock_info(eth.gateway.as_str(), &[]),
            ExecuteMsg::RouteMessages(vec![msg.clone()]),
        )
        .unwrap_err();
        // can't route to frozen chain
        assert_contract_err_string_contains(
            err,
            Error::ChainFrozen {
                chain: polygon.chain_name.clone(),
            },
        );

        // can't route from frozen chain
        let message = &generate_messages(&polygon, &eth, nonce, 1)[0];
        let err = execute(
            deps.as_mut(),
            mock_env(),
            mock_info(polygon.gateway.as_str(), &[]),
            ExecuteMsg::RouteMessages(vec![message.clone()]),
        )
        .unwrap_err();
        assert_contract_err_string_contains(
            err,
            Error::ChainFrozen {
                chain: polygon.chain_name.clone(),
            },
        );

        // unfreeze and test that everything works correctly
        let _ = execute(
            deps.as_mut(),
            mock_env(),
            mock_info(ADMIN_ADDRESS, &[]),
            ExecuteMsg::UnfreezeChains {
                chains: HashMap::from([(
                    polygon.chain_name.clone(),
                    GatewayDirection::Bidirectional,
                )]),
            },
        )
        .unwrap();

        // can route to the chain now
        let message = &generate_messages(&eth, &polygon, nonce, 1)[0];
        let res = execute(
            deps.as_mut(),
            mock_env(),
            mock_info(eth.gateway.as_str(), &[]),
            ExecuteMsg::RouteMessages(vec![message.clone()]),
        );
        assert!(res.is_ok());

        // can route from the chain
        let message = &generate_messages(&polygon, &eth, nonce, 1)[0];
        let res = execute(
            deps.as_mut(),
            mock_env(),
            mock_info(polygon.gateway.as_str(), &[]),
            ExecuteMsg::RouteMessages(vec![message.clone()]),
        );
        assert!(res.is_ok());
    }

    #[test]
    fn freeze_and_unfreeze_all_chains() {
        let eth = make_chain("ethereum");
        let polygon = make_chain("polygon");
        let test_case = HashMap::from([
            (eth.chain_name.clone(), GatewayDirection::Bidirectional),
            (polygon.chain_name.clone(), GatewayDirection::Bidirectional),
        ]);

        let mut deps = setup();

        register_chain(deps.as_mut(), &eth);
        register_chain(deps.as_mut(), &polygon);

        let chains = query(
            deps.as_ref(),
            mock_env(),
            QueryMsg::Chains {
                start_after: None,
                limit: None,
            },
        )
        .unwrap()
        .then(|chains| from_json::<Vec<ChainEndpoint>>(&chains))
        .unwrap();

        for chain in chains.iter() {
            assert!(!chain.incoming_frozen() && !chain.outgoing_frozen())
        }

        type Check = fn(&Result<Response, ContractError>) -> bool; // clippy complains without the alias about complex types

        // try sender without permission
        let permission_control: Vec<(&str, Check)> = vec![
            (UNAUTHORIZED_ADDRESS, Result::is_err),
            (GOVERNANCE_ADDRESS, Result::is_ok),
            (ADMIN_ADDRESS, Result::is_ok),
        ];

        for permission_case in permission_control.iter() {
            let (sender, result_check) = permission_case;
            let res = execute(
                deps.as_mut(),
                mock_env(),
                mock_info(sender, &[]),
                ExecuteMsg::FreezeChains {
                    chains: test_case.clone(),
                },
            );
            assert!(result_check(&res));
        }

        let chains = query(
            deps.as_ref(),
            mock_env(),
            QueryMsg::Chains {
                start_after: None,
                limit: None,
            },
        )
        .unwrap()
        .then(|chains| from_json::<Vec<ChainEndpoint>>(&chains))
        .unwrap();

        for chain in chains.iter() {
            assert!(chain.incoming_frozen() && chain.outgoing_frozen())
        }

        // try sender without permission
        let permission_control: Vec<(&str, Check)> = vec![
            (UNAUTHORIZED_ADDRESS, Result::is_err),
            (GOVERNANCE_ADDRESS, Result::is_ok),
            (ADMIN_ADDRESS, Result::is_ok),
        ];

        for permission_case in permission_control.iter() {
            let (sender, result_check) = permission_case;
            let res = execute(
                deps.as_mut(),
                mock_env(),
                mock_info(sender, &[]),
                ExecuteMsg::UnfreezeChains {
                    chains: HashMap::from([
                        (eth.chain_name.clone(), GatewayDirection::Bidirectional),
                        (polygon.chain_name.clone(), GatewayDirection::Bidirectional),
                    ]),
                },
            );
            assert!(result_check(&res));
        }

        let chains = query(
            deps.as_ref(),
            mock_env(),
            QueryMsg::Chains {
                start_after: None,
                limit: None,
            },
        )
        .unwrap()
        .then(|chains| from_json::<Vec<ChainEndpoint>>(&chains))
        .unwrap();

        for chain in chains.iter() {
            assert!(!chain.incoming_frozen() && !chain.outgoing_frozen())
        }
    }

    #[test]
    fn unfreeze_incoming() {
        let mut deps = setup();
        let eth = make_chain("ethereum");
        let polygon = make_chain("polygon");
        register_chain(deps.as_mut(), &eth);
        register_chain(deps.as_mut(), &polygon);

        let res = execute(
            deps.as_mut(),
            mock_env(),
            mock_info(ADMIN_ADDRESS, &[]),
            ExecuteMsg::FreezeChains {
                chains: HashMap::from([(
                    polygon.chain_name.clone(),
                    GatewayDirection::Bidirectional,
                )]),
            },
        );
        assert!(res.is_ok());

        let nonce = &mut 0;

        // unfreeze incoming
        let _ = execute(
            deps.as_mut(),
            mock_env(),
            mock_info(ADMIN_ADDRESS, &[]),
            ExecuteMsg::UnfreezeChains {
                chains: HashMap::from([(polygon.chain_name.clone(), GatewayDirection::Incoming)]),
            },
        )
        .unwrap();

        // can route from the chain
        let message = &generate_messages(&polygon, &eth, nonce, 1)[0];
        let res = execute(
            deps.as_mut(),
            mock_env(),
            mock_info(polygon.gateway.as_str(), &[]),
            ExecuteMsg::RouteMessages(vec![message.clone()]),
        );
        assert!(res.is_ok());

        let message = &generate_messages(&eth, &polygon, nonce, 1)[0];
        let err = execute(
            deps.as_mut(),
            mock_env(),
            mock_info(eth.gateway.as_str(), &[]),
            ExecuteMsg::RouteMessages(vec![message.clone()]),
        )
        .unwrap_err();
        // can't route to the chain
        assert_contract_err_string_contains(
            err,
            Error::ChainFrozen {
                chain: polygon.chain_name.clone(),
            },
        );
    }

    #[test]
    fn unfreeze_outgoing() {
        let mut deps = setup();
        let eth = make_chain("ethereum");
        let polygon = make_chain("polygon");
        register_chain(deps.as_mut(), &eth);
        register_chain(deps.as_mut(), &polygon);

        let res = execute(
            deps.as_mut(),
            mock_env(),
            mock_info(ADMIN_ADDRESS, &[]),
            ExecuteMsg::FreezeChains {
                chains: HashMap::from([(
                    polygon.chain_name.clone(),
                    GatewayDirection::Bidirectional,
                )]),
            },
        );
        assert!(res.is_ok());

        let nonce = &mut 0;

        // unfreeze outgoing
        let _ = execute(
            deps.as_mut(),
            mock_env(),
            mock_info(ADMIN_ADDRESS, &[]),
            ExecuteMsg::UnfreezeChains {
                chains: HashMap::from([(polygon.chain_name.clone(), GatewayDirection::Outgoing)]),
            },
        )
        .unwrap();

        // can't route from frozen chain
        let message = &generate_messages(&polygon, &eth, nonce, 1)[0];
        let err = execute(
            deps.as_mut(),
            mock_env(),
            mock_info(polygon.gateway.as_str(), &[]),
            ExecuteMsg::RouteMessages(vec![message.clone()]),
        )
        .unwrap_err();
        assert_contract_err_string_contains(
            err,
            Error::ChainFrozen {
                chain: polygon.chain_name.clone(),
            },
        );

        // can route to the chain now
        let message = &generate_messages(&eth, &polygon, nonce, 1)[0];
        let res = execute(
            deps.as_mut(),
            mock_env(),
            mock_info(eth.gateway.as_str(), &[]),
            ExecuteMsg::RouteMessages(vec![message.clone()]),
        );
        assert!(res.is_ok());
    }

    #[test]
    fn freeze_incoming_then_outgoing() {
        let mut deps = setup();
        let eth = make_chain("ethereum");
        let polygon = make_chain("polygon");
        register_chain(deps.as_mut(), &eth);
        register_chain(deps.as_mut(), &polygon);

        let _ = execute(
            deps.as_mut(),
            mock_env(),
            mock_info(ADMIN_ADDRESS, &[]),
            ExecuteMsg::FreezeChains {
                chains: HashMap::from([(polygon.chain_name.clone(), GatewayDirection::Incoming)]),
            },
        )
        .unwrap();

        let _ = execute(
            deps.as_mut(),
            mock_env(),
            mock_info(ADMIN_ADDRESS, &[]),
            ExecuteMsg::FreezeChains {
                chains: HashMap::from([(polygon.chain_name.clone(), GatewayDirection::Outgoing)]),
            },
        )
        .unwrap();

        let nonce = &mut 0;
        // can't route to frozen chain
        let message = &generate_messages(&eth, &polygon, nonce, 1)[0];
        let err = execute(
            deps.as_mut(),
            mock_env(),
            mock_info(eth.gateway.as_str(), &[]),
            ExecuteMsg::RouteMessages(vec![message.clone()]),
        )
        .unwrap_err();
        assert_contract_err_string_contains(
            err,
            Error::ChainFrozen {
                chain: polygon.chain_name.clone(),
            },
        );

        // can't route from frozen chain
        let message = &generate_messages(&polygon, &eth, nonce, 1)[0];
        let err = execute(
            deps.as_mut(),
            mock_env(),
            mock_info(polygon.gateway.as_str(), &[]),
            ExecuteMsg::RouteMessages(vec![message.clone()]),
        )
        .unwrap_err();
        assert_contract_err_string_contains(
            err,
            Error::ChainFrozen {
                chain: polygon.chain_name.clone(),
            },
        );
    }

    #[test]
    fn freeze_outgoing_then_incoming() {
        let mut deps = setup();
        let eth = make_chain("ethereum");
        let polygon = make_chain("polygon");
        register_chain(deps.as_mut(), &eth);
        register_chain(deps.as_mut(), &polygon);

        let _ = execute(
            deps.as_mut(),
            mock_env(),
            mock_info(ADMIN_ADDRESS, &[]),
            ExecuteMsg::FreezeChains {
                chains: HashMap::from([(polygon.chain_name.clone(), GatewayDirection::Outgoing)]),
            },
        )
        .unwrap();

        let _ = execute(
            deps.as_mut(),
            mock_env(),
            mock_info(ADMIN_ADDRESS, &[]),
            ExecuteMsg::FreezeChains {
                chains: HashMap::from([(polygon.chain_name.clone(), GatewayDirection::Incoming)]),
            },
        )
        .unwrap();

        let nonce = &mut 0;
        // can't route to frozen chain
        let message = &generate_messages(&eth, &polygon, nonce, 1)[0];
        let err = execute(
            deps.as_mut(),
            mock_env(),
            mock_info(eth.gateway.as_str(), &[]),
            ExecuteMsg::RouteMessages(vec![message.clone()]),
        )
        .unwrap_err();
        assert_contract_err_string_contains(
            err,
            Error::ChainFrozen {
                chain: polygon.chain_name.clone(),
            },
        );

        // can't route from frozen chain
        let message = &generate_messages(&polygon, &eth, nonce, 1)[0];
        let err = execute(
            deps.as_mut(),
            mock_env(),
            mock_info(polygon.gateway.as_str(), &[]),
            ExecuteMsg::RouteMessages(vec![message.clone()]),
        )
        .unwrap_err();
        assert_contract_err_string_contains(
            err,
            Error::ChainFrozen {
                chain: polygon.chain_name.clone(),
            },
        );
    }

    #[test]
    fn unfreeze_incoming_then_outgoing() {
        let mut deps = setup();
        let eth = make_chain("ethereum");
        let polygon = make_chain("polygon");
        register_chain(deps.as_mut(), &eth);
        register_chain(deps.as_mut(), &polygon);

        let res = execute(
            deps.as_mut(),
            mock_env(),
            mock_info(ADMIN_ADDRESS, &[]),
            ExecuteMsg::FreezeChains {
                chains: HashMap::from([(
                    polygon.chain_name.clone(),
                    GatewayDirection::Bidirectional,
                )]),
            },
        );
        assert!(res.is_ok());

        // unfreeze incoming
        let _ = execute(
            deps.as_mut(),
            mock_env(),
            mock_info(ADMIN_ADDRESS, &[]),
            ExecuteMsg::UnfreezeChains {
                chains: HashMap::from([(polygon.chain_name.clone(), GatewayDirection::Incoming)]),
            },
        )
        .unwrap();

        // unfreeze outgoing
        let _ = execute(
            deps.as_mut(),
            mock_env(),
            mock_info(ADMIN_ADDRESS, &[]),
            ExecuteMsg::UnfreezeChains {
                chains: HashMap::from([(polygon.chain_name.clone(), GatewayDirection::Outgoing)]),
            },
        )
        .unwrap();

        // can route to the chain now
        let nonce = &mut 0;
        let message = &generate_messages(&eth, &polygon, nonce, 1)[0];
        let res = execute(
            deps.as_mut(),
            mock_env(),
            mock_info(eth.gateway.as_str(), &[]),
            ExecuteMsg::RouteMessages(vec![message.clone()]),
        );
        assert!(res.is_ok());

        // can route from the chain
        let message = &generate_messages(&polygon, &eth, nonce, 1)[0];
        let res = execute(
            deps.as_mut(),
            mock_env(),
            mock_info(polygon.gateway.as_str(), &[]),
            ExecuteMsg::RouteMessages(vec![message.clone()]),
        );
        assert!(res.is_ok());
    }

    #[test]
    fn unfreeze_outgoing_then_incoming() {
        let mut deps = setup();
        let eth = make_chain("ethereum");
        let polygon = make_chain("polygon");
        register_chain(deps.as_mut(), &eth);
        register_chain(deps.as_mut(), &polygon);

        let res = execute(
            deps.as_mut(),
            mock_env(),
            mock_info(ADMIN_ADDRESS, &[]),
            ExecuteMsg::FreezeChains {
                chains: HashMap::from([(
                    polygon.chain_name.clone(),
                    GatewayDirection::Bidirectional,
                )]),
            },
        );
        assert!(res.is_ok());

        // unfreeze outgoing
        let _ = execute(
            deps.as_mut(),
            mock_env(),
            mock_info(ADMIN_ADDRESS, &[]),
            ExecuteMsg::UnfreezeChains {
                chains: HashMap::from([(polygon.chain_name.clone(), GatewayDirection::Outgoing)]),
            },
        )
        .unwrap();

        // unfreeze incoming
        let _ = execute(
            deps.as_mut(),
            mock_env(),
            mock_info(ADMIN_ADDRESS, &[]),
            ExecuteMsg::UnfreezeChains {
                chains: HashMap::from([(polygon.chain_name.clone(), GatewayDirection::Incoming)]),
            },
        )
        .unwrap();

        // can route to the chain now
        let nonce = &mut 0;
        let message = &generate_messages(&eth, &polygon, nonce, 1)[0];
        let res = execute(
            deps.as_mut(),
            mock_env(),
            mock_info(eth.gateway.as_str(), &[]),
            ExecuteMsg::RouteMessages(vec![message.clone()]),
        );
        assert!(res.is_ok());

        // can route from the chain
        let message = &generate_messages(&polygon, &eth, nonce, 1)[0];
        let res = execute(
            deps.as_mut(),
            mock_env(),
            mock_info(polygon.gateway.as_str(), &[]),
            ExecuteMsg::RouteMessages(vec![message.clone()]),
        );
        assert!(res.is_ok());
    }

    #[test]
    fn unfreeze_nothing() {
        let mut deps = setup();
        let eth = make_chain("ethereum");
        let polygon = make_chain("polygon");
        register_chain(deps.as_mut(), &eth);
        register_chain(deps.as_mut(), &polygon);

        let res = execute(
            deps.as_mut(),
            mock_env(),
            mock_info(ADMIN_ADDRESS, &[]),
            ExecuteMsg::FreezeChains {
                chains: HashMap::from([(
                    polygon.chain_name.clone(),
                    GatewayDirection::Bidirectional,
                )]),
            },
        );
        assert!(res.is_ok());

        // unfreeze nothing
        let _ = execute(
            deps.as_mut(),
            mock_env(),
            mock_info(ADMIN_ADDRESS, &[]),
            ExecuteMsg::UnfreezeChains {
                chains: HashMap::from([(polygon.chain_name.clone(), GatewayDirection::None)]),
            },
        )
        .unwrap();

        let nonce = &mut 0;
        let message = &generate_messages(&eth, &polygon, nonce, 1)[0];
        let err = execute(
            deps.as_mut(),
            mock_env(),
            mock_info(eth.gateway.as_str(), &[]),
            ExecuteMsg::RouteMessages(vec![message.clone()]),
        )
        .unwrap_err();
        assert_contract_err_string_contains(
            err,
            Error::ChainFrozen {
                chain: polygon.chain_name.clone(),
            },
        );

        // can't route from frozen chain
        let message = &generate_messages(&polygon, &eth, nonce, 1)[0];
        let err = execute(
            deps.as_mut(),
            mock_env(),
            mock_info(polygon.gateway.as_str(), &[]),
            ExecuteMsg::RouteMessages(vec![message.clone()]),
        )
        .unwrap_err();
        assert_contract_err_string_contains(
            err,
            Error::ChainFrozen {
                chain: polygon.chain_name.clone(),
            },
        );
    }

    #[test]
    fn disable_enable_router() {
        let mut deps = setup();
        let eth = make_chain("ethereum");
        let polygon = make_chain("polygon");
        register_chain(deps.as_mut(), &eth);
        register_chain(deps.as_mut(), &polygon);

        let nonce = &mut 0;
        let messages = &generate_messages(&eth, &polygon, nonce, 1);

        let res = execute(
            deps.as_mut(),
            mock_env(),
            mock_info(eth.gateway.as_str(), &[]),
            ExecuteMsg::RouteMessages(messages.clone()),
        );

        assert!(res.is_ok());

        let _ = execute(
            deps.as_mut(),
            mock_env(),
            mock_info(ADMIN_ADDRESS, &[]),
            ExecuteMsg::DisableRouting {},
        )
        .unwrap();

        let res = execute(
            deps.as_mut(),
            mock_env(),
            mock_info(eth.gateway.as_str(), &[]),
            ExecuteMsg::RouteMessages(messages.clone()),
        );
        assert!(res.is_err());
        assert_contract_err_string_contains(res.unwrap_err(), Error::RoutingDisabled);

        let _ = execute(
            deps.as_mut(),
            mock_env(),
            mock_info(ADMIN_ADDRESS, &[]),
            ExecuteMsg::EnableRouting {},
        )
        .unwrap();

        let res = execute(
            deps.as_mut(),
            mock_env(),
            mock_info(eth.gateway.as_str(), &[]),
            ExecuteMsg::RouteMessages(messages.clone()),
        );

        assert!(res.is_ok());
    }

    #[test]
    fn ensure_correct_permissions_enable_disable_routing() {
        let mut deps = setup();
        assert!(execute(
            deps.as_mut(),
            mock_env(),
            mock_info(UNAUTHORIZED_ADDRESS, &[]),
            ExecuteMsg::EnableRouting {},
        )
        .is_err());
        assert!(execute(
            deps.as_mut(),
            mock_env(),
            mock_info(ADMIN_ADDRESS, &[]),
            ExecuteMsg::EnableRouting {},
        )
        .is_ok());
        assert!(execute(
            deps.as_mut(),
            mock_env(),
            mock_info(GOVERNANCE_ADDRESS, &[]),
            ExecuteMsg::EnableRouting {},
        )
        .is_ok());

        assert!(execute(
            deps.as_mut(),
            mock_env(),
            mock_info(UNAUTHORIZED_ADDRESS, &[]),
            ExecuteMsg::DisableRouting {},
        )
        .is_err());
        assert!(execute(
            deps.as_mut(),
            mock_env(),
            mock_info(ADMIN_ADDRESS, &[]),
            ExecuteMsg::DisableRouting {},
        )
        .is_ok());
        assert!(execute(
            deps.as_mut(),
            mock_env(),
            mock_info(GOVERNANCE_ADDRESS, &[]),
            ExecuteMsg::DisableRouting {},
        )
        .is_ok());
    }

    #[test]
    fn events_are_emitted_enable_disable_routing() {
        let mut deps = setup();
        let res = execute(
            deps.as_mut(),
            mock_env(),
            mock_info(ADMIN_ADDRESS, &[]),
            ExecuteMsg::DisableRouting {},
        )
        .unwrap();

        assert!(res.events.len() == 1);
        assert!(res.events.contains(&events::RoutingDisabled.into()));

        // don't emit event if already disabled
        let res = execute(
            deps.as_mut(),
            mock_env(),
            mock_info(ADMIN_ADDRESS, &[]),
            ExecuteMsg::DisableRouting {},
        )
        .unwrap();

        assert!(res.events.is_empty());

        let res = execute(
            deps.as_mut(),
            mock_env(),
            mock_info(ADMIN_ADDRESS, &[]),
            ExecuteMsg::EnableRouting {},
        )
        .unwrap();

        assert!(res.events.len() == 1);
        assert!(res.events.contains(&events::RoutingEnabled.into()));

        // don't emit event if already enabled
        let res = execute(
            deps.as_mut(),
            mock_env(),
            mock_info(ADMIN_ADDRESS, &[]),
            ExecuteMsg::EnableRouting {},
        )
        .unwrap();

        assert!(res.events.is_empty());
    }

    #[test]
    fn is_enabled() {
        let mut deps = mock_dependencies();
        let is_enabled = |deps: Deps| {
            from_json::<bool>(query(deps, mock_env(), QueryMsg::IsEnabled).unwrap()).unwrap()
        };
        assert!(!is_enabled(deps.as_ref()));

        killswitch::init(deps.as_mut().storage, killswitch::State::Engaged).unwrap();
        assert!(!is_enabled(deps.as_ref()));
        killswitch::engage(deps.as_mut().storage, events::RoutingDisabled).unwrap();
        assert!(!is_enabled(deps.as_ref()));
        killswitch::disengage(deps.as_mut().storage, events::RoutingEnabled).unwrap();
        assert!(is_enabled(deps.as_ref()));
    }
}<|MERGE_RESOLUTION|>--- conflicted
+++ resolved
@@ -1,9 +1,4 @@
-<<<<<<< HEAD
-use axelar_wasm_std::permission_control::Permission;
-use axelar_wasm_std::{ensure_any_permission, ensure_permission, permission_control};
-=======
 use axelar_wasm_std::killswitch;
->>>>>>> 499251bb
 #[cfg(not(feature = "library"))]
 use cosmwasm_std::entry_point;
 use cosmwasm_std::{
@@ -12,7 +7,6 @@
 
 use crate::contract::migrations::v0_3_3;
 use crate::events::RouterInstantiated;
-use crate::migrations;
 use crate::msg::InstantiateMsg;
 use crate::state;
 use crate::state::{load_chain_by_gateway, Config};
@@ -32,15 +26,12 @@
     _env: Env,
     _msg: Empty,
 ) -> Result<Response, axelar_wasm_std::ContractError> {
-<<<<<<< HEAD
-    migrations::v0_3_3::migrate(deps.storage)?;
-=======
     v0_3_3::migrate(deps.storage)?;
->>>>>>> 499251bb
 
     // this needs to be the last thing to do during migration,
     // because previous migration steps should check the old version
     cw2::set_contract_version(deps.storage, CONTRACT_NAME, CONTRACT_VERSION)?;
+
     Ok(Response::default())
 }
 
@@ -63,8 +54,6 @@
     let config = Config {
         nexus_gateway: nexus_gateway.clone(),
     };
-    permission_control::set_admin(deps.storage, &admin)?;
-    permission_control::set_governance(deps.storage, &governance)?;
 
     state::save_config(deps.storage, &config)?;
     killswitch::init(deps.storage, killswitch::State::Disengaged)?;
@@ -86,25 +75,16 @@
     info: MessageInfo,
     msg: ExecuteMsg,
 ) -> Result<Response, axelar_wasm_std::ContractError> {
-<<<<<<< HEAD
-    match msg {
-=======
     match msg.ensure_permissions(
         deps.storage,
         &info.sender,
         find_gateway_address(&info.sender),
     )? {
->>>>>>> 499251bb
         ExecuteMsg::RegisterChain {
             chain,
             gateway_address,
             msg_id_format,
         } => {
-<<<<<<< HEAD
-            ensure_permission!(Permission::Governance, deps.storage, &info.sender);
-
-=======
->>>>>>> 499251bb
             let gateway_address = deps.api.addr_validate(&gateway_address)?;
             execute::register_chain(deps.storage, chain, gateway_address, msg_id_format)
         }
@@ -112,32 +92,6 @@
             chain,
             contract_address,
         } => {
-<<<<<<< HEAD
-            ensure_permission!(Permission::Governance, deps.storage, &info.sender);
-
-            let contract_address = deps.api.addr_validate(&contract_address)?;
-            execute::upgrade_gateway(deps, chain, contract_address)
-        }
-        ExecuteMsg::FreezeChain { chain, direction } => {
-            ensure_permission!(Permission::Admin, deps.storage, &info.sender);
-
-            execute::freeze_chain(deps, chain, direction)
-        }
-        ExecuteMsg::UnfreezeChain { chain, direction } => {
-            ensure_permission!(Permission::Admin, deps.storage, &info.sender);
-
-            execute::unfreeze_chain(deps, chain, direction)
-        }
-        ExecuteMsg::RouteMessages(msgs) => {
-            ensure_any_permission!();
-
-            Ok(execute::route_messages(
-                RouterStore::new(deps.storage),
-                info.sender,
-                msgs,
-            )?)
-        }
-=======
             let contract_address = deps.api.addr_validate(&contract_address)?;
             execute::upgrade_gateway(deps.storage, chain, contract_address)
         }
@@ -148,13 +102,10 @@
         }
         ExecuteMsg::DisableRouting => execute::disable_routing(deps.storage),
         ExecuteMsg::EnableRouting => execute::enable_routing(deps.storage),
->>>>>>> 499251bb
     }
     .map_err(axelar_wasm_std::ContractError::from)
 }
 
-<<<<<<< HEAD
-=======
 fn find_gateway_address(
     sender: &Addr,
 ) -> impl FnOnce(&dyn Storage, &ExecuteMsg) -> error_stack::Result<Addr, Error> + '_ {
@@ -166,7 +117,6 @@
     }
 }
 
->>>>>>> 499251bb
 #[cfg_attr(not(feature = "library"), entry_point)]
 pub fn query(
     deps: Deps,
@@ -212,16 +162,6 @@
     fn setup() -> OwnedDeps<MockStorage, MockApi, MockQuerier, Empty> {
         let mut deps = mock_dependencies();
 
-<<<<<<< HEAD
-        let config = Config {
-            admin: Addr::unchecked(ADMIN_ADDRESS),
-            governance: Addr::unchecked(GOVERNANCE_ADDRESS),
-            nexus_gateway: Addr::unchecked(NEXUS_GATEWAY_ADDRESS),
-        };
-        CONFIG.save(deps.as_mut().storage, &config).unwrap();
-        permission_control::set_admin(deps.as_mut().storage, &config.admin).unwrap();
-        permission_control::set_governance(deps.as_mut().storage, &config.governance).unwrap();
-=======
         instantiate(
             deps.as_mut(),
             mock_env(),
@@ -233,7 +173,6 @@
             },
         )
         .unwrap();
->>>>>>> 499251bb
 
         deps
     }
@@ -320,34 +259,6 @@
     }
 
     #[test]
-<<<<<<< HEAD
-    fn migrate_checks_contract_version() {
-        let mut deps = mock_dependencies();
-        CONFIG
-            .save(
-                deps.as_mut().storage,
-                &Config {
-                    admin: Addr::unchecked("admin"),
-                    governance: Addr::unchecked("governance"),
-                    nexus_gateway: Addr::unchecked("nexus_gateway"),
-                },
-            )
-            .unwrap();
-
-        assert!(migrate(deps.as_mut(), mock_env(), Empty {}).is_err());
-
-        cw2::set_contract_version(deps.as_mut().storage, CONTRACT_NAME, "something wrong").unwrap();
-
-        assert!(migrate(deps.as_mut(), mock_env(), Empty {}).is_err());
-
-        cw2::set_contract_version(deps.as_mut().storage, CONTRACT_NAME, CONTRACT_VERSION).unwrap();
-
-        assert!(migrate(deps.as_mut(), mock_env(), Empty {}).is_ok());
-    }
-
-    #[test]
-=======
->>>>>>> 499251bb
     fn successful_routing() {
         let mut deps = setup();
         let eth = make_chain("ethereum");
@@ -487,11 +398,7 @@
             },
         )
         .unwrap_err();
-<<<<<<< HEAD
-        assert_contract_err_strings_equal(
-=======
-        assert_contract_err_string_contains(
->>>>>>> 499251bb
+        assert_contract_err_string_contains(
             err,
             permission_control::Error::PermissionDenied {
                 expected: Permission::Governance.into(),
@@ -510,11 +417,7 @@
             },
         )
         .unwrap_err();
-<<<<<<< HEAD
-        assert_contract_err_strings_equal(
-=======
-        assert_contract_err_string_contains(
->>>>>>> 499251bb
+        assert_contract_err_string_contains(
             err,
             permission_control::Error::PermissionDenied {
                 expected: Permission::Governance.into(),
@@ -546,16 +449,6 @@
             },
         )
         .unwrap_err();
-<<<<<<< HEAD
-        assert_contract_err_strings_equal(
-            err,
-            permission_control::Error::PermissionDenied {
-                expected: Permission::Admin.into(),
-                actual: Permission::NoPrivilege.into(),
-            },
-        );
-=======
->>>>>>> 499251bb
 
         assert_contract_err_string_contains(
             err,
@@ -576,18 +469,7 @@
                 )]),
             },
         )
-<<<<<<< HEAD
-        .unwrap_err();
-        assert_contract_err_strings_equal(
-            err,
-            permission_control::Error::PermissionDenied {
-                expected: Permission::Admin.into(),
-                actual: Permission::Governance.into(),
-            },
-        );
-=======
         .is_ok());
->>>>>>> 499251bb
 
         let res = execute(
             deps.as_mut(),
@@ -611,17 +493,10 @@
             },
         )
         .unwrap_err();
-<<<<<<< HEAD
-        assert_contract_err_strings_equal(
-            err,
-            permission_control::Error::PermissionDenied {
-                expected: Permission::Admin.into(),
-=======
         assert_contract_err_string_contains(
             err,
             permission_control::Error::PermissionDenied {
                 expected: Permission::Elevated.into(),
->>>>>>> 499251bb
                 actual: Permission::NoPrivilege.into(),
             },
         );
@@ -634,18 +509,7 @@
                 chains: HashMap::from([(chain.chain_name.clone(), GatewayDirection::None)]),
             },
         )
-<<<<<<< HEAD
-        .unwrap_err();
-        assert_contract_err_strings_equal(
-            err,
-            permission_control::Error::PermissionDenied {
-                expected: Permission::Admin.into(),
-                actual: Permission::Governance.into(),
-            },
-        );
-=======
         .is_ok());
->>>>>>> 499251bb
 
         let res = execute(
             deps.as_mut(),
@@ -670,11 +534,7 @@
             },
         )
         .unwrap_err();
-<<<<<<< HEAD
-        assert_contract_err_strings_equal(
-=======
-        assert_contract_err_string_contains(
->>>>>>> 499251bb
+        assert_contract_err_string_contains(
             err,
             permission_control::Error::PermissionDenied {
                 expected: Permission::Governance.into(),
@@ -695,11 +555,7 @@
             },
         )
         .unwrap_err();
-<<<<<<< HEAD
-        assert_contract_err_strings_equal(
-=======
-        assert_contract_err_string_contains(
->>>>>>> 499251bb
+        assert_contract_err_string_contains(
             err,
             permission_control::Error::PermissionDenied {
                 expected: Permission::Governance.into(),
