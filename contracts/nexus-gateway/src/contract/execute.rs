use cosmwasm_std::{to_json_binary, Addr, Response, WasmMsg};
use error_stack::report;

use crate::error::ContractError;
use crate::nexus;
use crate::state::Store;

use super::Contract;

type Result<T> = error_stack::Result<T, ContractError>;

impl<S> Contract<S>
where
    S: Store,
{
    pub fn route_to_router(
        self,
        sender: Addr,
        msgs: Vec<nexus::Message>,
    ) -> Result<Response<nexus::Message>> {
        if sender != self.config.nexus {
            return Err(report!(ContractError::Unauthorized));
        }

        let msgs: Vec<_> = msgs
            .into_iter()
            .map(router_api::Message::try_from)
            .collect::<Result<Vec<_>>>()?;
        if msgs.is_empty() {
            return Ok(Response::default());
        }

        Ok(Response::new().add_message(WasmMsg::Execute {
            contract_addr: self.config.router.to_string(),
            msg: to_json_binary(&router_api::msg::ExecuteMsg::RouteMessages(msgs))
                .expect("must serialize route-messages message"),
            funds: vec![],
        }))
    }

    pub fn route_to_nexus(
        mut self,
        sender: Addr,
        msgs: Vec<router_api::Message>,
    ) -> Result<Response<nexus::Message>> {
        if sender != self.config.router {
            return Err(report!(ContractError::Unauthorized));
        }

        let msgs = msgs
            .into_iter()
            .filter_map(|msg| match self.store.is_message_routed(&msg.cc_id) {
                Ok(true) => None,
                Ok(false) => Some(Ok(msg)),
                Err(err) => Some(Err(err)),
            })
            .collect::<Result<Vec<_>>>()?;

        msgs.iter()
            .try_for_each(|msg| self.store.set_message_routed(&msg.cc_id))?;

        let msgs: Vec<nexus::Message> = msgs.into_iter().map(Into::into).collect();

        Ok(Response::new().add_messages(msgs))
    }
}

#[cfg(test)]
mod test {
<<<<<<< HEAD
    use axelar_wasm_std::msg_id::tx_hash_event_index::HexTxHashAndEventIndex;
=======
    use axelar_wasm_std::msg_id::HexTxHashAndEventIndex;
>>>>>>> 499251bb
    use cosmwasm_std::{from_json, CosmosMsg};
    use hex::decode;

    use router_api::CrossChainId;

    use crate::state::{Config, MockStore};

    use super::*;

    #[test]
    fn route_to_router_unauthorized() {
        let mut store = MockStore::new();
        let config = Config {
            nexus: Addr::unchecked("nexus"),
            router: Addr::unchecked("router"),
        };
        store
            .expect_load_config()
            .returning(move || Ok(config.clone()));
        let contract = Contract::new(store);

        let res = contract.route_to_router(Addr::unchecked("unauthorized"), vec![]);

        assert!(res.is_err_and(|err| matches!(err.current_context(), ContractError::Unauthorized)));
    }

    #[test]
    fn route_to_router_with_no_msg() {
        let mut store = MockStore::new();
        let config = Config {
            nexus: Addr::unchecked("nexus"),
            router: Addr::unchecked("router"),
        };
        store
            .expect_load_config()
            .returning(move || Ok(config.clone()));
        let contract = Contract::new(store);

        let res = contract.route_to_router(Addr::unchecked("nexus"), vec![]);

        assert!(res.is_ok_and(|res| res.messages.is_empty()));
    }

    #[test]
    fn route_to_router_with_msgs() {
        let mut store = MockStore::new();
        let config = Config {
            nexus: Addr::unchecked("nexus"),
            router: Addr::unchecked("router"),
        };
        store
            .expect_load_config()
            .returning(move || Ok(config.clone()));
        let contract = Contract::new(store);

        let msg_ids = [
            HexTxHashAndEventIndex {
                tx_hash: vec![0x2f; 32].try_into().unwrap(),
                event_index: 100,
            },
            HexTxHashAndEventIndex {
                tx_hash: vec![0x23; 32].try_into().unwrap(),
                event_index: 1000,
            },
        ];
        let msgs = vec![
            nexus::Message {
                source_chain: "sourceChain".parse().unwrap(),
                source_address: "0xb860".parse().unwrap(),
                destination_address: "0xD419".parse().unwrap(),
                destination_chain: "destinationChain".parse().unwrap(),
                payload_hash: decode(
                    "bb9b5566c2f4876863333e481f4698350154259ffe6226e283b16ce18a64bcf1",
                )
                .unwrap()
                .try_into()
                .unwrap(),
                source_tx_id: msg_ids[0].tx_hash.to_vec().try_into().unwrap(),
                source_tx_index: msg_ids[0].event_index as u64,
                id: msg_ids[0].to_string(),
            },
            nexus::Message {
                source_chain: "sourceChain".parse().unwrap(),
                source_address: "0xc860".parse().unwrap(),
                destination_address: "0xA419".parse().unwrap(),
                destination_chain: "destinationChain".parse().unwrap(),
                payload_hash: decode(
                    "cb9b5566c2f4876853333e481f4698350154259ffe6226e283b16ce18a64bcf1",
                )
                .unwrap()
                .try_into()
                .unwrap(),
                source_tx_id: msg_ids[1].tx_hash.to_vec().try_into().unwrap(),
                source_tx_index: msg_ids[1].event_index as u64,
                id: msg_ids[1].to_string(),
            },
        ];
        let res = contract.route_to_router(Addr::unchecked("nexus"), msgs);

        assert!(res.is_ok_and(|res| {
            if res.messages.len() != 1 {
                return false;
            }

            match &res.messages[0].msg {
                CosmosMsg::Wasm(WasmMsg::Execute {
                    contract_addr,
                    msg,
                    funds,
                }) => {
                    if let Ok(router_api::msg::ExecuteMsg::RouteMessages(msgs)) = from_json(msg) {
                        return *contract_addr == Addr::unchecked("router")
                            && msgs.len() == 2
                            && funds.is_empty();
                    }

                    false
                }
                _ => false,
            }
        }));
    }

    #[test]
    fn route_to_nexus_unauthorized() {
        let mut store = MockStore::new();
        let config = Config {
            nexus: Addr::unchecked("nexus"),
            router: Addr::unchecked("router"),
        };
        store
            .expect_load_config()
            .returning(move || Ok(config.clone()));
        let contract = Contract::new(store);

        let res = contract.route_to_nexus(Addr::unchecked("unauthorized"), vec![]);

        assert!(res.is_err_and(|err| matches!(err.current_context(), ContractError::Unauthorized)));
    }

    #[test]
    fn route_to_nexus_with_no_msg() {
        let mut store = MockStore::new();
        let config = Config {
            nexus: Addr::unchecked("nexus"),
            router: Addr::unchecked("router"),
        };
        store
            .expect_load_config()
            .returning(move || Ok(config.clone()));
        let contract = Contract::new(store);

        let res = contract.route_to_nexus(Addr::unchecked("router"), vec![]);

        assert!(res.is_ok_and(|res| res.messages.is_empty()));
    }

    #[test]
    fn route_to_nexus_with_msgs_that_have_not_been_routed() {
        let mut store = MockStore::new();
        let config = Config {
            nexus: Addr::unchecked("nexus"),
            router: Addr::unchecked("router"),
        };
        store
            .expect_load_config()
            .returning(move || Ok(config.clone()));
        store
            .expect_is_message_routed()
            .times(2)
            .returning(|_| Ok(false));
        store
            .expect_set_message_routed()
            .times(2)
            .returning(|_| Ok(()));
        let contract = Contract::new(store);

        let msgs = vec![
            router_api::Message {
                cc_id: CrossChainId {
                    chain: "sourceChain".parse().unwrap(),
                    id: "0x2fe4:0".parse().unwrap(),
                },
                source_address: "0xb860".parse().unwrap(),
                destination_address: "0xD419".parse().unwrap(),
                destination_chain: "destinationChain".parse().unwrap(),
                payload_hash: decode(
                    "bb9b5566c2f4876863333e481f4698350154259ffe6226e283b16ce18a64bcf1",
                )
                .unwrap()
                .try_into()
                .unwrap(),
            },
            router_api::Message {
                cc_id: CrossChainId {
                    chain: "sourceChain".parse().unwrap(),
                    id: "0x6b33:10".parse().unwrap(),
                },
                source_address: "0x0725".parse().unwrap(),
                destination_address: "0x7FAD".parse().unwrap(),
                destination_chain: "destinationChain".parse().unwrap(),
                payload_hash: decode(
                    "bb9b5566c2f4876863333e481f4698350154259ffe6226e283b16ce18a64bcf1",
                )
                .unwrap()
                .try_into()
                .unwrap(),
            },
        ];
        let res = contract.route_to_nexus(Addr::unchecked("router"), msgs);

        assert!(res.is_ok_and(|res| res.messages.len() == 2));
    }

    #[test]
    fn route_to_nexus_with_msgs_that_have_been_routed() {
        let mut store = MockStore::new();
        let config = Config {
            nexus: Addr::unchecked("nexus"),
            router: Addr::unchecked("router"),
        };
        store
            .expect_load_config()
            .returning(move || Ok(config.clone()));
        store
            .expect_is_message_routed()
            .once()
            .returning(|_| Ok(false));
        store
            .expect_is_message_routed()
            .once()
            .returning(|_| Ok(true));
        store
            .expect_set_message_routed()
            .once()
            .returning(|_| Ok(()));
        let contract = Contract::new(store);

        let msgs = vec![
            router_api::Message {
                cc_id: CrossChainId {
                    chain: "sourceChain".parse().unwrap(),
                    id: "0x2fe4:0".parse().unwrap(),
                },
                source_address: "0xb860".parse().unwrap(),
                destination_address: "0xD419".parse().unwrap(),
                destination_chain: "destinationChain".parse().unwrap(),
                payload_hash: decode(
                    "bb9b5566c2f4876863333e481f4698350154259ffe6226e283b16ce18a64bcf1",
                )
                .unwrap()
                .try_into()
                .unwrap(),
            },
            router_api::Message {
                cc_id: CrossChainId {
                    chain: "sourceChain".parse().unwrap(),
                    id: "0x6b33:10".parse().unwrap(),
                },
                source_address: "0x70725".parse().unwrap(),
                destination_address: "0x7FAD".parse().unwrap(),
                destination_chain: "destinationChain".parse().unwrap(),
                payload_hash: decode(
                    "bb9b5566c2f4876863333e481f4698350154259ffe6226e283b16ce18a64bcf1",
                )
                .unwrap()
                .try_into()
                .unwrap(),
            },
        ];
        let res = contract.route_to_nexus(Addr::unchecked("router"), msgs);

        assert!(res.is_ok_and(|res| res.messages.len() == 1));
    }
}<|MERGE_RESOLUTION|>--- conflicted
+++ resolved
@@ -67,11 +67,7 @@
 
 #[cfg(test)]
 mod test {
-<<<<<<< HEAD
-    use axelar_wasm_std::msg_id::tx_hash_event_index::HexTxHashAndEventIndex;
-=======
     use axelar_wasm_std::msg_id::HexTxHashAndEventIndex;
->>>>>>> 499251bb
     use cosmwasm_std::{from_json, CosmosMsg};
     use hex::decode;
 
