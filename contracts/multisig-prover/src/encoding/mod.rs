--- conflicted
+++ resolved
@@ -1,11 +1,6 @@
-<<<<<<< HEAD
-mod abi;
-mod bcs;
-mod mvx;
-=======
 pub mod abi;
 pub mod bcs;
->>>>>>> 6e646b5e
+pub mod mvx;
 
 use axelar_wasm_std::operators::Operators;
 use cosmwasm_schema::cw_serde;
