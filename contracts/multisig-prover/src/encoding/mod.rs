mod abi;
mod bcs;
mod stellar_xdr;
mod mvx;

use axelar_wasm_std::hash::Hash;
use cosmwasm_schema::cw_serde;
use cosmwasm_std::HexBinary;
use error_stack::Result;
use multisig::msg::SignerWithSig;
use multisig::verifier_set::VerifierSet;

use crate::error::ContractError;
use crate::payload::Payload;

#[cw_serde]
#[derive(Copy)]
pub enum Encoder {
    Abi,
    Bcs,
    StellarXdr,
    Mvx,
}

impl Encoder {
    pub fn digest(
        &self,
        domain_separator: &Hash,
        verifier_set: &VerifierSet,
        payload: &Payload,
    ) -> Result<Hash, ContractError> {
        match self {
            Encoder::Abi => abi::payload_digest(domain_separator, verifier_set, payload),
            Encoder::Bcs => bcs::payload_digest(domain_separator, verifier_set, payload),
            Encoder::StellarXdr => {
                stellar_xdr::payload_digest(domain_separator, verifier_set, payload)
            }
            Encoder::Mvx => mvx::payload_digest(domain_separator, verifier_set, payload),
        }
    }

    pub fn execute_data(
        &self,
        domain_separator: &Hash,
        verifier_set: &VerifierSet,
        sigs: Vec<SignerWithSig>,
        payload: &Payload,
    ) -> Result<HexBinary, ContractError> {
        match self {
<<<<<<< HEAD
            Encoder::Abi => abi::execute_data::encode(
                verifier_set,
                sigs,
                &self.digest(domain_separator, verifier_set, payload)?,
                payload,
            ),
            Encoder::Bcs => bcs::encode_execute_data(
                verifier_set,
                sigs,
                &self.digest(domain_separator, verifier_set, payload)?,
                payload,
            ),
            Encoder::StellarXdr => todo!(),
            Encoder::Mvx => mvx::execute_data::encode(verifier_set, sigs, payload),
        }
    }
}

// Convert non-recoverable ECDSA signatures to recoverable ones.
fn to_recoverable<M>(encoder: Encoder, msg: M, signers: Vec<SignerWithSig>) -> Vec<SignerWithSig>
where
    M: AsRef<[u8]>,
{
    let recovery_transform = match encoder {
        Encoder::Abi => add_27,
        Encoder::Bcs => no_op,
        Encoder::StellarXdr => no_op,
        Encoder::Mvx => no_op,
    };
    signers
        .into_iter()
        .map(|mut signer| {
            if let Signature::Ecdsa(nonrecoverable) = signer.signature {
                signer.signature = nonrecoverable
                    .to_recoverable(msg.as_ref(), &signer.signer.pub_key, recovery_transform)
                    .map(Signature::EcdsaRecoverable)
                    .expect("failed to convert non-recoverable signature to recoverable");
            }

            signer
        })
        .collect()
}

fn add_27(recovery_byte: k256::ecdsa::RecoveryId) -> u8 {
    recovery_byte
        .to_byte()
        .checked_add(27)
        .expect("overflow when adding 27 to recovery byte")
}

fn no_op(recovery_byte: k256::ecdsa::RecoveryId) -> u8 {
    recovery_byte.to_byte()
=======
            Encoder::Abi => abi::encode_execute_data(domain_separator, verifier_set, sigs, payload),
            Encoder::Bcs => bcs::encode_execute_data(domain_separator, verifier_set, sigs, payload),
            Encoder::StellarXdr => stellar_xdr::encode_execute_data(verifier_set, sigs, payload),
        }
    }
>>>>>>> 25c3edf3
}<|MERGE_RESOLUTION|>--- conflicted
+++ resolved
@@ -47,65 +47,10 @@
         payload: &Payload,
     ) -> Result<HexBinary, ContractError> {
         match self {
-<<<<<<< HEAD
-            Encoder::Abi => abi::execute_data::encode(
-                verifier_set,
-                sigs,
-                &self.digest(domain_separator, verifier_set, payload)?,
-                payload,
-            ),
-            Encoder::Bcs => bcs::encode_execute_data(
-                verifier_set,
-                sigs,
-                &self.digest(domain_separator, verifier_set, payload)?,
-                payload,
-            ),
-            Encoder::StellarXdr => todo!(),
+            Encoder::Abi => abi::encode_execute_data(domain_separator, verifier_set, sigs, payload),
+            Encoder::Bcs => bcs::encode_execute_data(domain_separator, verifier_set, sigs, payload),
+            Encoder::StellarXdr => stellar_xdr::encode_execute_data(verifier_set, sigs, payload),
             Encoder::Mvx => mvx::execute_data::encode(verifier_set, sigs, payload),
         }
     }
-}
-
-// Convert non-recoverable ECDSA signatures to recoverable ones.
-fn to_recoverable<M>(encoder: Encoder, msg: M, signers: Vec<SignerWithSig>) -> Vec<SignerWithSig>
-where
-    M: AsRef<[u8]>,
-{
-    let recovery_transform = match encoder {
-        Encoder::Abi => add_27,
-        Encoder::Bcs => no_op,
-        Encoder::StellarXdr => no_op,
-        Encoder::Mvx => no_op,
-    };
-    signers
-        .into_iter()
-        .map(|mut signer| {
-            if let Signature::Ecdsa(nonrecoverable) = signer.signature {
-                signer.signature = nonrecoverable
-                    .to_recoverable(msg.as_ref(), &signer.signer.pub_key, recovery_transform)
-                    .map(Signature::EcdsaRecoverable)
-                    .expect("failed to convert non-recoverable signature to recoverable");
-            }
-
-            signer
-        })
-        .collect()
-}
-
-fn add_27(recovery_byte: k256::ecdsa::RecoveryId) -> u8 {
-    recovery_byte
-        .to_byte()
-        .checked_add(27)
-        .expect("overflow when adding 27 to recovery byte")
-}
-
-fn no_op(recovery_byte: k256::ecdsa::RecoveryId) -> u8 {
-    recovery_byte.to_byte()
-=======
-            Encoder::Abi => abi::encode_execute_data(domain_separator, verifier_set, sigs, payload),
-            Encoder::Bcs => bcs::encode_execute_data(domain_separator, verifier_set, sigs, payload),
-            Encoder::StellarXdr => stellar_xdr::encode_execute_data(verifier_set, sigs, payload),
-        }
-    }
->>>>>>> 25c3edf3
 }