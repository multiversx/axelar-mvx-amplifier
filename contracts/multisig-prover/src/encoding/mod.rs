--- conflicted
+++ resolved
@@ -1,11 +1,6 @@
-<<<<<<< HEAD
-pub mod abi;
-pub mod bcs;
-pub mod mvx;
-=======
 mod abi;
 mod bcs;
->>>>>>> 92d271f8
+mod mvx;
 
 use axelar_wasm_std::hash::Hash;
 use cosmwasm_schema::cw_serde;
