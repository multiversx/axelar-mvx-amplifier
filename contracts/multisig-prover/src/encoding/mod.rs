mod abi;
mod bcs;
<<<<<<< HEAD
mod mvx;
=======
mod stellar_xdr;
>>>>>>> 347cd15e

use axelar_wasm_std::hash::Hash;
use cosmwasm_schema::cw_serde;
use cosmwasm_std::HexBinary;
use error_stack::Result;
use multisig::key::Signature;
use multisig::msg::SignerWithSig;
use multisig::verifier_set::VerifierSet;

use crate::error::ContractError;
use crate::payload::Payload;

#[cw_serde]
#[derive(Copy)]
pub enum Encoder {
    Abi,
    Bcs,
<<<<<<< HEAD
    Mvx,
=======
    StellarXdr,
>>>>>>> 347cd15e
}

impl Encoder {
    pub fn digest(
        &self,
        domain_separator: &Hash,
        verifier_set: &VerifierSet,
        payload: &Payload,
    ) -> Result<Hash, ContractError> {
        match self {
            Encoder::Abi => abi::payload_digest(domain_separator, verifier_set, payload),
            Encoder::Bcs => bcs::payload_digest(domain_separator, verifier_set, payload),
<<<<<<< HEAD
            Encoder::Mvx => mvx::payload_digest(domain_separator, verifier_set, payload),
=======
            Encoder::StellarXdr => {
                stellar_xdr::payload_digest(domain_separator, verifier_set, payload)
            }
>>>>>>> 347cd15e
        }
    }

    pub fn execute_data(
        &self,
        domain_separator: &Hash,
        verifier_set: &VerifierSet,
        sigs: Vec<SignerWithSig>,
        payload: &Payload,
    ) -> Result<HexBinary, ContractError> {
        match self {
            Encoder::Abi => abi::execute_data::encode(
                verifier_set,
                sigs,
                &self.digest(domain_separator, verifier_set, payload)?,
                payload,
            ),
            Encoder::Bcs => bcs::encode_execute_data(
                verifier_set,
                sigs,
                &self.digest(domain_separator, verifier_set, payload)?,
                payload,
            ),
<<<<<<< HEAD
            Encoder::Mvx => mvx::execute_data::encode(verifier_set, sigs, payload),
=======
            Encoder::StellarXdr => todo!(),
>>>>>>> 347cd15e
        }
    }
}

// Convert non-recoverable ECDSA signatures to recoverable ones.
fn to_recoverable<M>(encoder: Encoder, msg: M, signers: Vec<SignerWithSig>) -> Vec<SignerWithSig>
where
    M: AsRef<[u8]>,
{
    let recovery_transform = match encoder {
        Encoder::Abi => add_27,
        Encoder::Bcs => no_op,
<<<<<<< HEAD
        Encoder::Mvx => no_op,
=======
        Encoder::StellarXdr => no_op,
>>>>>>> 347cd15e
    };
    signers
        .into_iter()
        .map(|mut signer| {
            if let Signature::Ecdsa(nonrecoverable) = signer.signature {
                signer.signature = nonrecoverable
                    .to_recoverable(msg.as_ref(), &signer.signer.pub_key, recovery_transform)
                    .map(Signature::EcdsaRecoverable)
                    .expect("failed to convert non-recoverable signature to recoverable");
            }

            signer
        })
        .collect()
}

fn add_27(recovery_byte: k256::ecdsa::RecoveryId) -> u8 {
    recovery_byte
        .to_byte()
        .checked_add(27)
        .expect("overflow when adding 27 to recovery byte")
}

fn no_op(recovery_byte: k256::ecdsa::RecoveryId) -> u8 {
    recovery_byte.to_byte()
}<|MERGE_RESOLUTION|>--- conflicted
+++ resolved
@@ -1,10 +1,7 @@
 mod abi;
 mod bcs;
-<<<<<<< HEAD
+mod stellar_xdr;
 mod mvx;
-=======
-mod stellar_xdr;
->>>>>>> 347cd15e
 
 use axelar_wasm_std::hash::Hash;
 use cosmwasm_schema::cw_serde;
@@ -22,11 +19,8 @@
 pub enum Encoder {
     Abi,
     Bcs,
-<<<<<<< HEAD
+    StellarXdr,
     Mvx,
-=======
-    StellarXdr,
->>>>>>> 347cd15e
 }
 
 impl Encoder {
@@ -39,13 +33,10 @@
         match self {
             Encoder::Abi => abi::payload_digest(domain_separator, verifier_set, payload),
             Encoder::Bcs => bcs::payload_digest(domain_separator, verifier_set, payload),
-<<<<<<< HEAD
-            Encoder::Mvx => mvx::payload_digest(domain_separator, verifier_set, payload),
-=======
             Encoder::StellarXdr => {
                 stellar_xdr::payload_digest(domain_separator, verifier_set, payload)
             }
->>>>>>> 347cd15e
+            Encoder::Mvx => mvx::payload_digest(domain_separator, verifier_set, payload),
         }
     }
 
@@ -69,11 +60,8 @@
                 &self.digest(domain_separator, verifier_set, payload)?,
                 payload,
             ),
-<<<<<<< HEAD
+            Encoder::StellarXdr => todo!(),
             Encoder::Mvx => mvx::execute_data::encode(verifier_set, sigs, payload),
-=======
-            Encoder::StellarXdr => todo!(),
->>>>>>> 347cd15e
         }
     }
 }
@@ -86,11 +74,8 @@
     let recovery_transform = match encoder {
         Encoder::Abi => add_27,
         Encoder::Bcs => no_op,
-<<<<<<< HEAD
+        Encoder::StellarXdr => no_op,
         Encoder::Mvx => no_op,
-=======
-        Encoder::StellarXdr => no_op,
->>>>>>> 347cd15e
     };
     signers
         .into_iter()
