--- conflicted
+++ resolved
@@ -2,17 +2,8 @@
 use cosmwasm_std::{from_json, HexBinary, StdResult};
 use cw_storage_plus::{Key, KeyDeserialize, PrimaryKey};
 use multisig::verifier_set::VerifierSet;
-<<<<<<< HEAD
-use router_api::{CrossChainId, Message};
-
-use crate::{
-    encoding::{abi, mvx, Encoder},
-    error::ContractError,
-};
-=======
 use router_api::{CrossChainId, Message, FIELD_DELIMITER};
 use sha3::{Digest, Keccak256};
->>>>>>> 7e6213a6
 
 #[cw_serde]
 pub enum Payload {
@@ -41,23 +32,10 @@
         Keccak256::digest(id).to_vec().into()
     }
 
-<<<<<<< HEAD
-    pub fn digest(
-        &self,
-        encoder: Encoder,
-        domain_separator: &Hash,
-        cur_verifier_set: &VerifierSet,
-    ) -> Result<Hash, ContractError> {
-        match encoder {
-            Encoder::Abi => abi::payload_hash_to_sign(domain_separator, cur_verifier_set, self),
-            Encoder::Bcs => todo!(),
-            Encoder::Mvx => mvx::payload_hash_to_sign(domain_separator, cur_verifier_set, self),
-=======
     fn variant_to_u8(&self) -> u8 {
         match self {
             Payload::Messages(_) => 0,
             Payload::VerifierSet(_) => 1,
->>>>>>> 7e6213a6
         }
     }
 
@@ -67,28 +45,6 @@
             Payload::VerifierSet(_) => None,
         }
     }
-<<<<<<< HEAD
-
-    pub fn execute_data(
-        &self,
-        encoder: Encoder,
-        domain_separator: &Hash,
-        verifier_set: &VerifierSet,
-        signers_with_sigs: Vec<SignerWithSig>,
-        payload: &Payload,
-    ) -> Result<HexBinary, ContractError> {
-        match encoder {
-            Encoder::Abi => {
-                let payload_hash = payload.digest(encoder, domain_separator, verifier_set)?;
-
-                abi::execute_data::encode(verifier_set, signers_with_sigs, &payload_hash, payload)
-            }
-            Encoder::Bcs => todo!(),
-            Encoder::Mvx => mvx::execute_data::encode(verifier_set, signers_with_sigs, payload)
-        }
-    }
-=======
->>>>>>> 7e6213a6
 }
 
 #[cw_serde]
