--- conflicted
+++ resolved
@@ -22,17 +22,7 @@
 use tokio_util::sync::CancellationToken;
 use tonic::transport::Channel;
 use tracing::info;
-<<<<<<< HEAD
-
-use asyncutil::task::{CancellableTask, TaskError, TaskGroup};
-use broadcaster::Broadcaster;
-use event_processor::EventHandler;
-use event_sub::EventSub;
 use multiversx_sdk::blockchain::CommunicationProxy;
-use queue::queued_broadcaster::QueuedBroadcaster;
-use tofnd::grpc::{Multisig, MultisigClient};
-=======
->>>>>>> deab56a7
 use types::TMAddress;
 
 use crate::config::Config;
@@ -351,7 +341,7 @@
                         CommunicationProxy::new(proxy_url.to_string().trim_end_matches("/").into()),
                         self.block_height_monitor.latest_block_height(),
                     ),
-                    stream_timeout,
+                    event_processor_config.clone(),
                 ),
                 handlers::config::Config::MvxVerifierSetVerifier {
                     cosmwasm_contract,
@@ -364,7 +354,7 @@
                         CommunicationProxy::new(proxy_url.to_string().trim_end_matches("/").into()),
                         self.block_height_monitor.latest_block_height(),
                     ),
-                    stream_timeout,
+                    event_processor_config.clone(),
                 ),
             };
             self.event_processor = self.event_processor.add_task(task);
