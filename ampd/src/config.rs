use std::time::Duration;

use serde::{Deserialize, Serialize};

use crate::broadcaster;
use crate::commands::ServiceRegistryConfig;
use crate::handlers::{self, config::deserialize_handler_configs};
use crate::tofnd::Config as TofndConfig;
use crate::url::Url;

#[derive(Deserialize, Serialize, Debug, PartialEq)]
#[serde(default)]
pub struct Config {
    pub tm_jsonrpc: Url,
    pub tm_grpc: Url,
    pub event_buffer_cap: usize,
    #[serde(with = "humantime_serde")]
    pub event_stream_timeout: Duration,
    pub broadcast: broadcaster::Config,
    #[serde(deserialize_with = "deserialize_handler_configs")]
    pub handlers: Vec<handlers::config::Config>,
    pub tofnd_config: TofndConfig,
    pub service_registry: ServiceRegistryConfig,
}

impl Default for Config {
    fn default() -> Self {
        Self {
            tm_jsonrpc: "http://localhost:26657".parse().unwrap(),
            tm_grpc: "tcp://localhost:9090".parse().unwrap(),
            broadcast: broadcaster::Config::default(),
            handlers: vec![],
            tofnd_config: TofndConfig::default(),
            event_buffer_cap: 100000,
            event_stream_timeout: Duration::from_secs(15),
            service_registry: ServiceRegistryConfig::default(),
        }
    }
}

#[cfg(test)]
mod tests {
    use std::fs;
    use std::fs::File;
    use std::io::Write;
    use std::path::PathBuf;
    use std::str::FromStr;
    use std::time::Duration;

    use cosmrs::AccountId;

    use connection_router_api::ChainName;

    use crate::evm::finalizer::Finalization;
    use crate::handlers::config::Chain;
    use crate::handlers::config::Config as HandlerConfig;
    use crate::types::TMAddress;
    use crate::url::Url;

    use super::Config;

    const PREFIX: &str = "axelar";

    #[test]
    fn deserialize_handlers() {
        let config_str = format!(
            "
            [[handlers]]
            type = 'EvmMsgVerifier'
            cosmwasm_contract = '{}'
            chain_name = 'Ethereum'
            chain_rpc_url = 'http://localhost:7545/'

            [handlers.rpc_timeout]
            secs = 3
            nanos = 0

            [[handlers]]
            type = 'EvmMsgVerifier'
            cosmwasm_contract = '{}'
            chain_name = 'Polygon'
            chain_rpc_url = 'http://localhost:7546/'

            [[handlers]]
            type = 'EvmWorkerSetVerifier'
            cosmwasm_contract = '{}'
            chain_name = 'Ethereum'
            chain_rpc_url = 'http://localhost:7545/'

            [handlers.rpc_timeout]
            secs = 3
            nanos = 0

            [[handlers]]
            type = 'EvmWorkerSetVerifier'
            cosmwasm_contract = '{}'
            chain_name = 'Polygon'
            chain_rpc_url = 'http://localhost:7546/'

            [handlers.rpc_timeout]
            secs = 3
            nanos = 0

            [[handlers]]
            type = 'MultisigSigner'
            cosmwasm_contract = '{}'

            [[handlers]]
            type = 'SuiMsgVerifier'
            cosmwasm_contract = '{}'
            rpc_url = 'http://localhost:7545/'

<<<<<<< HEAD
            [[handlers]]
            type = 'MvxMsgVerifier'
            cosmwasm_contract = '{}'
            proxy_url = 'http://localhost:7545'

            [[handlers]]
            type = 'MvxWorkerSetVerifier'
            cosmwasm_contract = '{}'
            proxy_url = 'http://localhost:7545'
=======
            [handlers.rpc_timeout]
            secs = 3
            nanos = 0
>>>>>>> 6e646b5e
            ",
            TMAddress::random(PREFIX),
            TMAddress::random(PREFIX),
            TMAddress::random(PREFIX),
            TMAddress::random(PREFIX),
            TMAddress::random(PREFIX),
            TMAddress::random(PREFIX),
            TMAddress::random(PREFIX),
            TMAddress::random(PREFIX),
        );

        let cfg: Config = toml::from_str(config_str.as_str()).unwrap();
        assert_eq!(cfg.handlers.len(), 8);
    }

    #[test]
    fn deserialize_handlers_evm_msg_verifiers_with_the_same_chain_name() {
        let config_str = format!(
            "
            [[handlers]]
            type = 'EvmMsgVerifier'
            cosmwasm_contract = '{}'
            chain_name = 'Ethereum'
            chain_rpc_url = 'http://localhost:7545/'

            [[handlers]]
            type = 'EvmMsgVerifier'
            cosmwasm_contract = '{}'
            chain_name = 'Ethereum'
            chain_rpc_url = 'http://localhost:7546/'
            ",
            TMAddress::random(PREFIX),
            TMAddress::random(PREFIX),
        );

        assert!(toml::from_str::<Config>(config_str.as_str()).is_err());
    }

    #[test]
    fn deserialize_handlers_evm_worker_set_verifiers_with_the_same_chain_name() {
        let config_str = format!(
            "
            [[handlers]]
            type = 'EvmWorkerSetVerifier'
            cosmwasm_contract = '{}'
            chain_name = 'Ethereum'
            chain_rpc_url = 'http://localhost:7545/'

            [[handlers]]
            type = 'EvmWorkerSetVerifier'
            cosmwasm_contract = '{}'
            chain_name = 'Ethereum'
            chain_rpc_url = 'http://localhost:7546/'
            ",
            TMAddress::random(PREFIX),
            TMAddress::random(PREFIX),
        );

        assert!(toml::from_str::<Config>(config_str.as_str()).is_err());
    }

    #[test]
    fn deserialize_handlers_more_then_one_for_multisig_signer() {
        let config_str = format!(
            "
            [[handlers]]
            type = 'MultisigSigner'
            cosmwasm_contract = '{}'

            [[handlers]]
            type = 'MultisigSigner'
            cosmwasm_contract = '{}'
            ",
            TMAddress::random(PREFIX),
            TMAddress::random(PREFIX),
        );

        assert!(toml::from_str::<Config>(config_str.as_str()).is_err());
    }

    #[test]
    fn deserialize_url() {
        let expected_url = "tcp://localhost:26657";
        let cfg: Config =
            toml::from_str(format!("tm_jsonrpc = '{expected_url}'").as_str()).unwrap();
        assert_eq!(cfg.tm_jsonrpc.as_str(), expected_url);

        let expected_url = "tcp://localhost:9090";
        let cfg: Config = toml::from_str(format!("tm_grpc = '{expected_url}'").as_str()).unwrap();
        assert_eq!(cfg.tm_grpc.as_str(), expected_url);
    }

    #[test]
    fn fail_deserialization() {
        assert!(toml::from_str::<Config>("tm_jsonrpc = 'some other string'").is_err());
        assert!(toml::from_str::<Config>("tm_jsonrpc = 5").is_err());
    }

    #[test]
    fn deserialize_tofnd_config() {
        let url = "http://localhost:50051/";
        let party_uid = "party_uid";
        let key_uid = "key_uid";

        let config_str = format!(
            "
            [tofnd_config]
            url = '{url}'
            party_uid = '{party_uid}'
            key_uid = '{key_uid}'
            ",
        );

        let cfg: Config = toml::from_str(config_str.as_str()).unwrap();

        assert_eq!(cfg.tofnd_config.url.as_str(), url);
        assert_eq!(cfg.tofnd_config.party_uid.as_str(), party_uid);
        assert_eq!(cfg.tofnd_config.key_uid.as_str(), key_uid);
    }

    #[test]
    fn can_serialize_deserialize_config() {
        let cfg = config_template();

        let serialized = toml::to_string_pretty(&cfg).expect("should work");
        let deserialized: Config = toml::from_str(serialized.as_str()).expect("should work");

        assert_eq!(cfg, deserialized);
    }

    #[test]
    fn deserialize_config() {
        let cfg = toml::to_string_pretty(&config_template()).unwrap();

        let path = PathBuf::from_str("src/tests")
            .unwrap()
            .join("config_template.toml");

        // manually delete the file to create a new template before running the test
        if !path.exists() {
            let mut file = File::create(&path).unwrap();
            file.write_all(cfg.as_bytes()).unwrap();
        };

        let serialized = fs::read_to_string(path).unwrap();
        assert_eq!(cfg, serialized);
    }

    fn config_template() -> Config {
        Config {
            handlers: vec![
                HandlerConfig::EvmMsgVerifier {
                    chain: Chain {
                        name: ChainName::from_str("Ethereum").unwrap(),
                        finalization: Finalization::RPCFinalizedBlock,
                        rpc_url: Url::from_str("http://127.0.0.1").unwrap(),
                    },
                    rpc_timeout: Some(Duration::from_secs(3)),
                    cosmwasm_contract: TMAddress::from(
                        AccountId::new("axelar", &[0u8; 32]).unwrap(),
                    ),
                },
                HandlerConfig::EvmWorkerSetVerifier {
                    cosmwasm_contract: TMAddress::from(
                        AccountId::new("axelar", &[0u8; 32]).unwrap(),
                    ),
                    chain: Chain {
                        name: ChainName::from_str("Fantom").unwrap(),
                        finalization: Finalization::ConfirmationHeight,
                        rpc_url: Url::from_str("http://127.0.0.1").unwrap(),
                    },
                    rpc_timeout: Some(Duration::from_secs(3)),
                },
                HandlerConfig::MultisigSigner {
                    cosmwasm_contract: TMAddress::from(
                        AccountId::new("axelar", &[0u8; 32]).unwrap(),
                    ),
                },
                HandlerConfig::SuiMsgVerifier {
                    cosmwasm_contract: TMAddress::from(
                        AccountId::new("axelar", &[0u8; 32]).unwrap(),
                    ),
                    rpc_url: Url::from_str("http://127.0.0.1").unwrap(),
                    rpc_timeout: Some(Duration::from_secs(3)),
                },
                HandlerConfig::SuiWorkerSetVerifier {
                    cosmwasm_contract: TMAddress::from(
                        AccountId::new("axelar", &[0u8; 32]).unwrap(),
                    ),
                    rpc_url: Url::from_str("http://127.0.0.1").unwrap(),
                    rpc_timeout: Some(Duration::from_secs(3)),
                },
                HandlerConfig::MvxMsgVerifier {
                    cosmwasm_contract: TMAddress::from(
                        AccountId::new("axelar", &[0u8; 32]).unwrap(),
                    ),
                    proxy_url: Url::from_str("http://127.0.0.1").unwrap(),
                },
                HandlerConfig::MvxWorkerSetVerifier {
                    cosmwasm_contract: TMAddress::from(
                        AccountId::new("axelar", &[0u8; 32]).unwrap(),
                    ),
                    proxy_url: Url::from_str("http://127.0.0.1").unwrap(),
                },
            ],
            ..Config::default()
        }
    }
}<|MERGE_RESOLUTION|>--- conflicted
+++ resolved
@@ -110,21 +110,19 @@
             cosmwasm_contract = '{}'
             rpc_url = 'http://localhost:7545/'
 
-<<<<<<< HEAD
-            [[handlers]]
-            type = 'MvxMsgVerifier'
-            cosmwasm_contract = '{}'
-            proxy_url = 'http://localhost:7545'
-
-            [[handlers]]
-            type = 'MvxWorkerSetVerifier'
-            cosmwasm_contract = '{}'
-            proxy_url = 'http://localhost:7545'
-=======
             [handlers.rpc_timeout]
             secs = 3
             nanos = 0
->>>>>>> 6e646b5e
+
+            [[handlers]]
+            type = 'MvxMsgVerifier'
+            cosmwasm_contract = '{}'
+            proxy_url = 'http://localhost:7545'
+
+            [[handlers]]
+            type = 'MvxWorkerSetVerifier'
+            cosmwasm_contract = '{}'
+            proxy_url = 'http://localhost:7545'
             ",
             TMAddress::random(PREFIX),
             TMAddress::random(PREFIX),
