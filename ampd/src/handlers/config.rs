--- conflicted
+++ resolved
@@ -34,7 +34,10 @@
         cosmwasm_contract: TMAddress,
         rpc_url: Url,
     },
-<<<<<<< HEAD
+    SuiWorkerSetVerifier {
+        cosmwasm_contract: TMAddress,
+        rpc_url: Url,
+    },
     MvxMsgVerifier {
         cosmwasm_contract: TMAddress,
         proxy_url: Url,
@@ -42,11 +45,6 @@
     MvxWorkerSetVerifier {
         cosmwasm_contract: TMAddress,
         proxy_url: Url,
-=======
-    SuiWorkerSetVerifier {
-        cosmwasm_contract: TMAddress,
-        rpc_url: Url,
->>>>>>> 40c861e5
     },
 }
 
@@ -127,10 +125,25 @@
     }
 }
 
-<<<<<<< HEAD
+fn validate_sui_worker_set_verifier_config<'de, D>(configs: &[Config]) -> Result<(), D::Error>
+where
+    D: Deserializer<'de>,
+{
+    match configs
+        .iter()
+        .filter(|config| matches!(config, Config::SuiWorkerSetVerifier { .. }))
+        .count()
+    {
+        count if count > 1 => Err(de::Error::custom(
+            "only one Sui worker set verifier config is allowed",
+        )),
+        _ => Ok(()),
+    }
+}
+
 fn validate_mvx_msg_verifier_config<'de, D>(configs: &[Config]) -> Result<(), D::Error>
-    where
-        D: Deserializer<'de>,
+where
+    D: Deserializer<'de>,
 {
     match configs
         .iter()
@@ -144,10 +157,9 @@
     }
 }
 
-
 fn validate_mvx_worker_set_verifier_config<'de, D>(configs: &[Config]) -> Result<(), D::Error>
-    where
-        D: Deserializer<'de>,
+where
+    D: Deserializer<'de>,
 {
     match configs
         .iter()
@@ -156,19 +168,6 @@
     {
         count if count > 1 => Err(de::Error::custom(
             "only one Mvx worker set verifier config is allowed",
-=======
-fn validate_sui_worker_set_verifier_config<'de, D>(configs: &[Config]) -> Result<(), D::Error>
-where
-    D: Deserializer<'de>,
-{
-    match configs
-        .iter()
-        .filter(|config| matches!(config, Config::SuiWorkerSetVerifier { .. }))
-        .count()
-    {
-        count if count > 1 => Err(de::Error::custom(
-            "only one Sui worker set verifier config is allowed",
->>>>>>> 40c861e5
         )),
         _ => Ok(()),
     }
@@ -184,12 +183,9 @@
     validate_evm_worker_set_verifier_configs::<D>(&configs)?;
     validate_multisig_signer_config::<D>(&configs)?;
     validate_sui_msg_verifier_config::<D>(&configs)?;
-<<<<<<< HEAD
+    validate_sui_worker_set_verifier_config::<D>(&configs)?;
     validate_mvx_msg_verifier_config::<D>(&configs)?;
     validate_mvx_worker_set_verifier_config::<D>(&configs)?;
-=======
-    validate_sui_worker_set_verifier_config::<D>(&configs)?;
->>>>>>> 40c861e5
 
     Ok(configs)
 }