--- conflicted
+++ resolved
@@ -35,14 +35,8 @@
 itertools = { workspace = true }
 k256 = { version = "0.13.1", features = ["ecdsa"] }
 mockall = "0.11.3"
-<<<<<<< HEAD
-move-core-types = { git = "https://github.com/mystenlabs/sui", tag = "mainnet-v1.14.2" }
-multisig = { workspace = true, features = ["test", "library"] }
-multisig-prover = { workspace = true }
-=======
 move-core-types = { git = "https://github.com/mystenlabs/sui", tag = "mainnet-v1.26.2" }
 multisig = { workspace = true, features = ["library"] }
->>>>>>> 65c23ee2
 num-traits = { workspace = true }
 prost = "0.11.9"
 prost-types = "0.11.9"
