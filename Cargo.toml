--- conflicted
+++ resolved
@@ -22,41 +22,26 @@
 itertools = "0.11.0"
 voting-verifier = { version = "^0.5.0", path = "contracts/voting-verifier" }
 coordinator = { version = "^0.2.0", path = "contracts/coordinator" }
-<<<<<<< HEAD
-multisig = { version = "^0.4.0", path = "contracts/multisig" }
-multisig-prover = { version = "^0.6.0", path = "contracts/multisig-prover" }
-num-traits = { version = "0.2.14", default-features = false }
-service-registry = { version = "^0.4.0", path = "contracts/service-registry" }
-=======
 multisig = { version = "^0.4.1", path = "contracts/multisig" }
 msgs-derive = { version = "^0.1.0", path = "packages/msgs-derive" }
 multisig-prover = { version = "^0.6.0", path = "contracts/multisig-prover" }
 num-traits = { version = "0.2.14", default-features = false }
 service-registry = { version = "^0.4.1", path = "contracts/service-registry" }
->>>>>>> 499251bb
 gateway = { version = "^0.2.3", path = "contracts/gateway" }
 gateway-api = { version = "^0.1.0", path = "packages/gateway-api" }
 router-api = { version = "^0.1.0", path = "packages/router-api" }
 report = { version = "^0.1.0", path = "packages/report" }
 client = { version = "^0.1.0", path = "packages/client" }
-<<<<<<< HEAD
-rewards = { version = "^0.4.0", path = "contracts/rewards" }
-thiserror = "1.0.47"
-=======
 quote = "1.0.36"
 rewards = { version = "^0.4.0", path = "contracts/rewards" }
 thiserror = "1.0.61"
 mockall = "0.12.1"
->>>>>>> 499251bb
 serde = { version = "1.0.145", default-features = false, features = ["derive"] }
 serde_json = "1.0.89"
 schemars = "0.8.10"
 sha3 = { version = "0.10.8", default-features = false, features = [] }
 signature-verifier-api = { version = "^0.1.0", path = "packages/signature-verifier-api" }
-<<<<<<< HEAD
-=======
 syn = "2.0.68"
->>>>>>> 499251bb
 ethers-contract = { version = "2.0.14", default-features = false, features = ["abigen"] }
 ethers-core = "2.0.14"
 tokio = "1.38.0"
