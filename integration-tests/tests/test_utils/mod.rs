--- conflicted
+++ resolved
@@ -1,31 +1,16 @@
-<<<<<<< HEAD
 pub mod mvx;
-=======
 use cosmwasm_std::{
     coins, Addr, Attribute, BlockInfo, Event, HexBinary, StdError, Uint128, Uint256, Uint64,
 };
 use cw_multi_test::{App, AppResponse, Executor};
 use k256::ecdsa;
 use sha3::{Digest, Keccak256};
-use tofn::ecdsa::KeyPair;
->>>>>>> 6e646b5e
 
 use axelar_wasm_std::{
     nonempty,
     voting::{PollId, Vote},
     Participant, Threshold,
 };
-<<<<<<< HEAD
-use connection_router::state::{ChainName, CrossChainId, Message};
-use cosmwasm_std::{
-    coins, Addr, Attribute, Binary, BlockInfo, Deps, Env, Event, HexBinary, StdResult, Uint128,
-    Uint256, Uint64,
-};
-use cw_multi_test::{App, AppResponse, ContractWrapper, Executor};
-
-use k256::ecdsa;
-use k256::pkcs8::der::Decode;
-=======
 use connection_router_api::{ChainName, CrossChainId, Message};
 use integration_tests::contract::Contract;
 use integration_tests::gateway_contract::GatewayContract;
@@ -35,17 +20,13 @@
 use integration_tests::service_registry_contract::ServiceRegistryContract;
 use integration_tests::voting_verifier_contract::VotingVerifierContract;
 use integration_tests::{connection_router_contract::ConnectionRouterContract, protocol::Protocol};
->>>>>>> 6e646b5e
 use multisig::{
     key::{KeyType, PublicKey},
     worker_set::WorkerSet,
 };
 use multisig_prover::encoding::{make_operators, Encoder};
-<<<<<<< HEAD
-=======
 use rewards::state::PoolId;
 use service_registry::msg::ExecuteMsg;
->>>>>>> 6e646b5e
 
 pub const AXL_DENOMINATION: &str = "uaxl";
 
@@ -475,7 +456,6 @@
             &mut protocol.app,
             worker.addr.clone(),
             &multisig::msg::ExecuteMsg::RegisterPublicKey {
-<<<<<<< HEAD
                 public_key: match &worker.key_pair {
                     KeyPair::ECDSA(value) => {
                         PublicKey::Ecdsa(HexBinary::from(value.encoded_verifying_key()))
@@ -484,12 +464,7 @@
                         PublicKey::Ed25519(HexBinary::from(value.encoded_verifying_key()))
                     }
                 },
-=======
-                public_key: PublicKey::Ecdsa(HexBinary::from(
-                    worker.key_pair.encoded_verifying_key(),
-                )),
                 signed_sender_address: HexBinary::from(sig.to_vec()),
->>>>>>> 6e646b5e
             },
         );
         assert!(response.is_ok());
@@ -616,7 +591,7 @@
         .map(|(name, seed)| Worker {
             addr: Addr::unchecked(name),
             supported_chains: chains.clone(),
-            key_pair: generate_key(seed),
+            key_pair: KeyPair::ECDSA(generate_key(seed)),
         })
         .collect()
 }
