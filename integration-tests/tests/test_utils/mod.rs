--- conflicted
+++ resolved
@@ -1,14 +1,3 @@
-<<<<<<< HEAD
-pub mod mvx;
-use cosmwasm_std::{
-    coins, Addr, Attribute, BlockInfo, Event, HexBinary, StdError, Uint128, Uint256, Uint64,
-};
-use cw_multi_test::{App, AppResponse, Executor};
-use k256::ecdsa;
-use sha3::{Digest, Keccak256};
-
-=======
->>>>>>> d276394f
 use axelar_wasm_std::{
     nonempty,
     voting::{PollId, Vote},
@@ -19,7 +8,6 @@
     coins, Addr, Attribute, BlockInfo, Event, HexBinary, StdError, Uint128, Uint256, Uint64,
 };
 use cw_multi_test::{App, AppResponse, Executor};
-
 use integration_tests::contract::Contract;
 use integration_tests::gateway_contract::GatewayContract;
 use integration_tests::multisig_contract::MultisigContract;
@@ -28,10 +16,8 @@
 use integration_tests::service_registry_contract::ServiceRegistryContract;
 use integration_tests::voting_verifier_contract::VotingVerifierContract;
 use integration_tests::{connection_router_contract::ConnectionRouterContract, protocol::Protocol};
-
 use k256::ecdsa;
-use sha3::{Digest, Keccak256};
-
+use k256::pkcs8::der::Decode;
 use multisig::{
     key::{KeyType, PublicKey},
     worker_set::WorkerSet,
@@ -39,11 +25,9 @@
 use multisig_prover::encoding::{make_operators, Encoder};
 use rewards::state::PoolId;
 use service_registry::msg::ExecuteMsg;
-<<<<<<< HEAD
-use k256::pkcs8::der::Decode;
-=======
-use tofn::ecdsa::KeyPair;
->>>>>>> d276394f
+use sha3::{Digest, Keccak256};
+
+pub mod mvx;
 
 pub const AXL_DENOMINATION: &str = "uaxl";
 
@@ -471,15 +455,14 @@
                 let sig = tofn::ecdsa::sign(
                     value.signing_key(),
                     &address_hash.as_slice().try_into().unwrap(),
-                ).unwrap();
+                )
+                .unwrap();
 
                 HexBinary::from(ecdsa::Signature::from_der(&sig).unwrap().to_vec())
             }
             KeyPair::ED25519(value) => {
-                let sig = tofn::ed25519::sign(
-                    value,
-                    &address_hash.as_slice().try_into().unwrap(),
-                ).unwrap();
+                let sig = tofn::ed25519::sign(value, &address_hash.as_slice().try_into().unwrap())
+                    .unwrap();
 
                 HexBinary::from(
                     tofn::ed25519::Asn1Signature::from_der(&sig)
