--- conflicted
+++ resolved
@@ -18,11 +18,8 @@
 pub enum AddressFormat {
     Eip55,
     Sui,
-<<<<<<< HEAD
     Mvx,
-=======
     Stellar,
->>>>>>> 25c3edf3
 }
 
 pub fn validate_address(address: &str, format: &AddressFormat) -> Result<(), Error> {
